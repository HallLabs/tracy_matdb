#!/usr/bin/env python
try:
    from setuptools import setup
    args = {}
except ImportError:
    from distutils.core import setup
    print("""\
*** WARNING: setuptools is not found.  Using distutils...
""")

from setuptools import setup
try:
    from pypandoc import convert
    read_md = lambda f: convert(f, 'rst')
except ImportError:
    print("warning: pypandoc module not found, could not convert Markdown to RST")
    read_md = lambda f: open(f, 'r').read()

from os import path
setup(name='matdb',
<<<<<<< HEAD
      version='1.2.0',
=======
      version='1.1.7',
>>>>>>> 1e8d2205
      description='Database generator for ML materials space.',
      long_description= "" if not path.isfile("README.md") else read_md('README.md'),
      author='Conrad W Rosenbrock',
      author_email='rosenbrockc@gmail.com',
      url='https://github.com/rosenbrockc/matdb',
      license='MIT',
      setup_requires=['pytest-runner',],
      tests_require=['pytest', 'numpy', 'phonopy'],
      install_requires=[
          "argparse",
          "ase",
          "pyparsing",
          "termcolor",
          "six",
          "numpy",
          "phonopy",
          "requests",
          "beautifulsoup4",
          "tqdm",
          "html5lib",
          "mpld3",
          "phenum",
          "h5py",
          "lazy_import",
          "seekpath"
      ],
      packages=['matdb', 'matdb.database', 'matdb.fitting','matdb.calculators'],
      scripts=['matdb/scripts/matdb_build.py',
               'matdb/scripts/matdb_plot.py',
               'matdb/scripts/matdb_train.py',
               'matdb/scripts/matdb_find.py',
<<<<<<< HEAD
               'matdb/scripts/tracy_sub.py',
=======
               'matdb/scripts/matdb_move.py',
               'matdb/scripts/matdb_supercell.py',
>>>>>>> 1e8d2205
               'support/matdb_vasp.py',
               'support/matdb_sbatch.py',
               'support/matdb_module.py',
               'support/matdb_mlp.py',
               'support/matdb_getkpoints.py'],
      package_data={'matdb': []},
      include_package_data=True,
      classifiers=[
          'Development Status :: 4 - Beta',
          'Intended Audience :: Science/Research',
          'Intended Audience :: Developers',
          'Natural Language :: English',
          'Operating System :: MacOS',
          'Operating System :: Microsoft :: Windows',
          'Programming Language :: Python',
          'Programming Language :: Python :: 2',
          'Programming Language :: Python :: 2.7',
          'Programming Language :: Python :: 3',
          'Programming Language :: Python :: 3.4',
          'Topic :: Scientific/Engineering',
      ],
     )<|MERGE_RESOLUTION|>--- conflicted
+++ resolved
@@ -18,11 +18,7 @@
 
 from os import path
 setup(name='matdb',
-<<<<<<< HEAD
       version='1.2.0',
-=======
-      version='1.1.7',
->>>>>>> 1e8d2205
       description='Database generator for ML materials space.',
       long_description= "" if not path.isfile("README.md") else read_md('README.md'),
       author='Conrad W Rosenbrock',
@@ -54,12 +50,9 @@
                'matdb/scripts/matdb_plot.py',
                'matdb/scripts/matdb_train.py',
                'matdb/scripts/matdb_find.py',
-<<<<<<< HEAD
                'matdb/scripts/tracy_sub.py',
-=======
                'matdb/scripts/matdb_move.py',
                'matdb/scripts/matdb_supercell.py',
->>>>>>> 1e8d2205
                'support/matdb_vasp.py',
                'support/matdb_sbatch.py',
                'support/matdb_module.py',
