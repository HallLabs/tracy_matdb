#!/usr/bin/env python
try:
    from setuptools import setup
    args = {}
except ImportError:
    from distutils.core import setup
    print("""\
*** WARNING: setuptools is not found.  Using distutils...
""")

from setuptools import setup
try:
    from pypandoc import convert
    read_md = lambda f: convert(f, 'rst')
except ImportError:
    print("warning: pypandoc module not found, could not convert Markdown to RST")
    read_md = lambda f: open(f, 'r').read()

from os import path
setup(name='matdb',
<<<<<<< HEAD
      version='1.1.8',
=======
      version='1.2.0',
>>>>>>> d6eb4325
      description='Database generator for ML materials space.',
      long_description= "" if not path.isfile("README.md") else read_md('README.md'),
      author='Conrad W Rosenbrock',
      author_email='rosenbrockc@gmail.com',
      url='https://github.com/rosenbrockc/matdb',
      license='MIT',
      setup_requires=['pytest-runner',],
      tests_require=['pytest', 'numpy', 'phonopy'],
      install_requires=[
          "argparse",
          "ase",
          "pyparsing",
          "termcolor",
          "six",
          "numpy",
          "phonopy",
          "requests",
          "beautifulsoup4",
          "tqdm",
          "html5lib",
          "mpld3",
          "phenum",
          "h5py",
          "lazy_import",
          "seekpath"
      ],
      packages=['matdb', 'matdb.database', 'matdb.fitting','matdb.calculators'],
      scripts=['matdb/scripts/matdb_build.py',
               'matdb/scripts/matdb_plot.py',
               'matdb/scripts/matdb_train.py',
               'matdb/scripts/matdb_find.py',
               'matdb/scripts/tracy_sub.py',
               'matdb/scripts/matdb_move.py',
               'matdb/scripts/matdb_supercell.py',
               'matdb/scripts/matdb_convert.py',
               'support/matdb_vasp.py',
               'support/matdb_sbatch.py',
               'support/matdb_module.py',
               'support/matdb_mlp.py',
               'support/matdb_getkpoints.py'],
      package_data={'matdb': []},
      include_package_data=True,
      classifiers=[
          'Development Status :: 4 - Beta',
          'Intended Audience :: Science/Research',
          'Intended Audience :: Developers',
          'Natural Language :: English',
          'Operating System :: MacOS',
          'Operating System :: Microsoft :: Windows',
          'Programming Language :: Python',
          'Programming Language :: Python :: 2',
          'Programming Language :: Python :: 2.7',
          'Programming Language :: Python :: 3',
          'Programming Language :: Python :: 3.4',
          'Topic :: Scientific/Engineering',
      ],
     )<|MERGE_RESOLUTION|>--- conflicted
+++ resolved
@@ -18,11 +18,7 @@
 
 from os import path
 setup(name='matdb',
-<<<<<<< HEAD
-      version='1.1.8',
-=======
-      version='1.2.0',
->>>>>>> d6eb4325
+      version='1.2.1',
       description='Database generator for ML materials space.',
       long_description= "" if not path.isfile("README.md") else read_md('README.md'),
       author='Conrad W Rosenbrock',
