"""Exposes classes and functions for interacting with the database
folders via a simple configuration file.
"""
from os import path, mkdir
from matdb import msg
from matdb.utility import chdir, ParameterGrid, convert_dict_to_str
import numpy as np
import six
import collections
from glob import glob
from uuid import uuid4
import abc
import pickle
from datetime import datetime
from contextlib import contextmanager
import ase.db
from collections import OrderedDict
import json
import lazy_import
import h5py
calculators = lazy_import.lazy_module("matdb.calculators")
from matdb.atoms import Atoms, AtomsList
from tqdm import tqdm
from hashlib import sha1

class Group(object):
    """Represents a collection of material configurations (varying in
    structure and composition) from which a machine learning model can
    be created. Includes logic for generating the DFT directories that
    need to be run as well as extracting the relevant data from such
    computations.
    Args:
        execution (dict): key-value pairs of settings for the supercomputer job
          array batch file.
        root (str): full path to the root directory that this database will live
          in.
        parent (matdb.database.controller.Database): the database that this 
          group of calculations belong to.
        prefix (str): sub-sampled configurations will be stored using integer
          ids after this prefix; for example `S.1`, `S.2`, etc.
        nconfigs (int): number of displaced configurations to create.
        config_type (str): the type of configuration.
        calculator (dict): a dictionary containing the information for
          the calculator object.
        trainable (bool): True if the groups configs will be used for traning.
        pgrid (ParamaterGrid): The ParameterGrid for the database.
        seeds (list, str, matdb.atoms.Atoms): The location of the files that will be
          read into to make the atoms object or an atoms object.
        cls (subclass): the subclass of :class:`Group`.
        override (dict): a dictionary of with uuids or paths as the
          keys and a dictionary containing parameter: value pairs for
          parameters that need to be adjusted.

    Attributes:
        atoms (matdb.atoms.Atoms): a single atomic configuration from
          which many others may be derived using MD, phonon
          displacements, etc.
        configs (dict): keys are integer identifiers for the particular
          configuration; values are paths (relative to the base atoms root
          directory) in which calculations are performed.
        root (str): full path to the root directory that this database will live
          in.
        database (matdb.database.controller.Database): parent database
          to which this group belongs.
        prefix (str): sub-sampled configurations will be stored using integer
          ids after this prefix; for example `S.1`, `S.2`, etc.
        nconfigs (int): number of displaced configurations to create.
        pgrid (ParamaterGrid): The ParameterGrid for the database.
        grpargs (dict): default arguments to construct the new groups; will
          be overridden by any parameter grid specs.

    """
    seeded = False
    def __init__(self, cls=None, root=None, parent=None, prefix='S', pgrid=None,
                 nconfigs=None, calculator=None, seeds=None,
                 config_type=None, execution={}, trainable=False, override = {},
                 rec_bin=None):
        if isinstance(parent, Database):
            #Because we allow the user to override the name of the group, we
            #have to expand our root to use that name over here. However, for
            #recursively nested groups, we use the root passed in because it
            #already includes the relevant suffixes, etc.
            self.root = path.join(root, parent.name)
        else:
            self.root = root

        if not path.isdir(self.root):
            mkdir(self.root)
            
        self.index = {}
        self._read_index()
        
        self.cls = cls
        self.parent = parent
        self.execution = execution
        self.atoms = None
        
        self._trainable = trainable
        self.is_seed_listed = None
        if seeds is not None:
            self.is_seed_listed = isinstance(seeds, (list, six.string_types))

        self.rec_bin = rec_bin
        self.seeds = None
        self.pgrid = pgrid
        self._seed = seeds
        """list, str, matdb.atoms.Atoms: The location of the files that will be
        read into to make the atoms object or an atoms object. This is the
        parameter that was passed as the seed for the group constructor; for
        recursive constructions, it starts as a list of seed patterns, which
        gets expanded into individual seeds, which may then be coupled to
        parameter grid specs.
        """
        self.grpargs = dict(parent=self, prefix=prefix, nconfigs=nconfigs,
                            trainable=trainable, execution=execution,
                            config_type=config_type, calculator=calculator)
                
        self.sequence = OrderedDict()                
        self.calc = None
        self.calcargs = self.database.calculator.copy()
        if calculator is not None:
            self.calcargs.update(calculator)
        self.calc = getattr(calculators, self.calcargs["name"])

        self.prefix = prefix
        self.nconfigs = nconfigs
        self.config_type = config_type
        
        self._nsuccess = 0
        """int: number of configurations whose output files were successfully
        converted to XYZ format. Should be equal to :attr:`nconfigs` if the
        database is complete.
        """
        self._db_name = self.database.name
        
        #Try and load existing folders that match the prefix into the configs
        #list.
        self.configs = {}
        self.config_atoms = {}

        with chdir(self.root):
            for folder in glob("{}.*".format(prefix)):
                try:
                    cid = int(folder.split('.')[1])
                    self.configs[cid] = path.join(self.root, folder)
                    if path.isfile(path.join(self.configs[cid],"atoms.h5")):
                        self.config_atoms[cid] = Atoms(path.join(self.configs[cid],"atoms.h5"))
                    else:
                        self.config_atoms[cid] = Atoms(path.join(self.configs[cid],"pre_comp_atoms.h5"))
                except:
                    #The folder name doesn't follow our convention.
                    pass

        if path.isfile(path.join(
                self.root,"{}_{}_uuid.txt".format(self._db_name,self.prefix))):
            with open(path.join(
                    self.root,"{}_{}_uuid.txt".format(self._db_name,self.prefix)),"r") as f:
                uid = f.readline().strip()
                time_stamp = f.readline().strip()
        else:
            uid = str(uuid4())
            time_stamp = str(datetime.now())
            with open(path.join(
                    self.root,"{}_{}_uuid.txt".format(self._db_name,self.prefix)),"w") as f:
                f.write("{0} \n {1}".format(str(uid),str(time_stamp)))

        self.time_stamp = time_stamp
        self.uuid = uid
        self.database.parent.uuids[str(self.uuid)] = self

        self.override = override.copy()
        if bool(override):
            for k,v in override:
                obj_ins = self.database.controller.find(k)
                if isinstance(obj_ins,Atoms):
                    if "calc" in v:
                        if self.rec_bin is not None:
                            #construct the path for the object in the recycling bin
                            new_path = path.join(self.rec_bin.root,
                                                 "{}-atoms.h5".format(obj_ins.uuid))
                            obj_ins.write(new_path)
                            self.database.parent.uuids[obj_ins.uuid] = new_path
                            if path.isfile(path.join(obj_ins.calc.folder,"atoms.h5")):
                                from os import remove
                                remove(path.join(obj_ins.calc.folder,"atoms.h5"))
                            # Make a new uuid for the new atoms object
                            # and overwrite the uuid file.
                            obj_ins.uuid = str(uuid4())
                            obj_ins.time_stamp = str(datetime.now())
                            with open(path.join(
                                    obj_ins.root,
                                    "{}_{}_uuid.txt".format(obj_ins._db_name,
                                                            obj_ins.prefix)),"w+") as f:
                                f.write("{0} \n {1}".format(obj_ins.uuid,obj_ins.time_stamp))
                            self.database.parent.uuids[obj_ins.uuid] = obj_ins

                        if "name" in v["calc"]:
                            new_calc = getattr(calculators, v["calc"]["name"])
                            new_lcarlgs = v.copy()
                            del new_lcargs["name"]
                        else:
                            new_calc = obj_ins.calc
                        lcargs = self.calcargs.copy()
                        del lcargs["name"]
                        if v["calc"]["calcargs"] is not None:
                            lcargs.update(calcargs)
                        calc = new_calc(atoms, obj_ins.calc.folder, obj_ins.calc.contr_dir,
                                        obj_ins.calc.ran_seed, **lcargs)
                        obj_ins.set_calculator(calc)                    
                elif path.isfile(obj_ins):
                    #If the object is a file path then it's pointing
                    #to an old instance of a class objcet that has
                    #been saved to file.
                    msg.warn("Can't update object, it has already been overwritten.")
                else:
                    args = obj_ins.to_dict()
                    if self.rec_bin is not None:
                        for atm in self.fitting_configs():
                            from os import rename
                            atms = Atoms(atm)
                            new_atm = path.join(selg.rec_bin.root,
                                                "{}-atoms.h5".format(atms.uuid))
                            self.database.parent.uuids[atms.uuid] = new_atm
                            rename(atm,new_atm)
                    obj_ins.save_pkl(obj_ins.to_dict(),"{}.pkl".format(self.uuid))
                    self.database.parent.uuids[obj_ins.uuid] = path.join(obj_ins.root,
                                                                         "{}.pkl".format(
                                                                             self.uuid))
                    args.update(v)
                    obj_ins.__init__(**args)
                    obj_ins.uuid = str(uuid4())
                    obj_ins.time_stamp = str(datetime.now())
                    with open(path.join(obj_ins.root,
                                        "{}_{}_uuid.txt".format(obj_ins._db_name,
                                                                obj_ins.prefix)),"w+") as f:
                        f.write("{0} \n {1}".format(obj_ins.uuid,obj_ins.time_stamp))
                    self.database.parent.uuids[obj_ins.uuid] = obj_ins
                    obj_ins.setup(rerun=True)

    @property
    def key(self):
        """Returns the directory name for the group (i.e.,
        :func:`os.path.basename`).
        """
        return path.basename(self.root)

    def _expand_sequence(self):
        """Recursively expands the nested groups to populate :attr:`sequence`.
        """
        self._expand_seeds(self._seed)
        
        if self.seeds is not None:
            for seedname, at_seed in self.seeds.items():
                seed_root = path.join(self.root, seedname)                    
                if not path.isdir(seed_root):
                    mkdir(seed_root)

                clsargs = self.grpargs.copy()
                clsargs["pgrid"] = self.pgrid
                if self.pgrid is None or len(self.pgrid) == 0:
                    clsargs.update(self.pgrid.params)
                clsargs["root"] = seed_root
                clsargs["seeds"] = at_seed
                if isinstance(at_seed,Atoms):
                    self.atoms = at_seed
                if self.cls is None: #pragma: no cover
                    msg.err("The Group must have a class to have seeds.")
                self.sequence[seedname] = self.cls(**clsargs)
        else:
            if self.pgrid is not None and len(self.pgrid) > 0:
                for pkey in self.pgrid:
                    this_root = path.join(self.root, pkey)
                    if not path.isdir(this_root):
                        mkdir(this_root)
                        
                    clsargs = self.grpargs.copy()
                    clsargs.update(self.pgrid[pkey])
                    clsargs["root"] = this_root
                    clsargs["seeds"] = self._seed
                    if isinstance(self._seed,Atoms):
                        self.atoms = self._seed
                    if self.cls is None: #pragma: no cover
                        msg.err("The Group must have a class to have a parameter grid.")
                    self.sequence[pkey] = self.cls(**clsargs)
            else:
                self.atoms = self._seed
                
    def _expand_seeds(self, seeds):
        """Expands explicitly listed seed wildcard patterns to populate the
        :attr:`seeds` dict.

        Args:
            seeds (list, str, matdb.atoms.Atoms): The location of the files that will be
              read into to make the atoms object or an atoms object.
        """
        if self.is_seed_listed:
            self.seeds = OrderedDict()
            for atomspec in seeds:
                fmt, pattern = atomspec.split(':')
                if fmt == "POSCAR":
                    fmt = "vasp"
                for apath in self.database.parent.relpaths([pattern]):
                    self.seeds[path.basename(apath)] = Atoms(apath, format=fmt)
                    
        elif seeds is None and self.seeded:
            self.seeds = OrderedDict()
            for n_seeds, a in enumerate(self.prev.rset):
                seedname = "seed-{}".format(n_seeds)
                #NB! The previous rset may be a dict with an "atoms" key and
                #additional keys to pass to the group constructor. We copy it to
                #make sure the original rset doesn't modify. For normal cases
                #where it is simply an Atoms object, the copy performs the same
                #function.
                self.seeds[seedname] = a.copy()
                
    @property
    def database(self):
        """Returns the parent :class:`matdb.database.controller.Database` instance for
        this group, irrespective of how deep it is in the recursive stack.
        """
        if isinstance(self.parent, Database):
            return self.parent
        elif isinstance(self.parent, Group):
            return self.parent.database
        else:
            return None
                
    @property
    def trainable(self):
        """Determines if the group configs should be used for training.
        """
        if self.dep is None:
            return True
        else:
            return self._trainable

    @abc.abstractproperty
    def fitting_configs(self):
        """Returns a :class:`matdb.atoms.AtomsList` for all configs in this group.
        """
        pass #pragma: no cover

    @abc.abstractmethod
    def sub_dict(self):
        """Returns a dictionary of the parameters passed in to create this
        group.
        """
        pass #pragma: no cover

    def to_dict(self,include_time_stamp=True):
        """Returns a dictionary of the parameters passed into the group instance.
        """
        from matdb import __version__
        import sys
        
        kw_dict = self.grpargs.copy()
        args_dict = {"root": self.root, "override": self.override,
                     "version":__version__, "python_version":sys.version}
        if include_time_stamp:
            args_dict["datetime"] = str(datetime.now())
        
        kw_dict.update(args_dict)
        if "parent" in kw_dict:
            del kw_dict["parent"]

        kw_dict.update(self.sub_dict())
        return kw_dict

    @property
    def rset_file(self):
        """Returns the full path to the `rset.h5` file for this group.
        """
        return path.join(self.root, "rset.h5")
    
    @abc.abstractproperty
    def rset(self):
        """Saves the rset for the group and all sequences of the group.
        """
        pass #pragma: no cover

    def hash_group(self):
        """Hashes the rset and the parameters of the  for the group.
        """
        
        hash_str = convert_dict_to_str(self.to_dict(include_time_stamp=False))
        for atom in self.rset():
            temp_atom = Atoms(atom)
            hash_str += convert_dict_to_str(temp_atom.to_dict())

        return str(sha1(hash_str).hexdigest())

    def load_pkl(self, file_name, rel_path=None):
        """Loads a pickled obj from the specified location on the path.
        
        Args:
            file_name (str): the file name to be save too.
            rel_path (str): the relative path from self.root that the file will
              be saved to.
        """
        f_path = path.join(self.root, rel_path, file_name) \
                 if rel_path is not None else path.join(self.root,file_name)

        result = None
        if path.isfile(f_path):
            with open(f_path,"r") as f:
                result = pickle.load(f)
            
        return result
    
    def save_pkl(self, obj, file_name, rel_path=None):
        """Saves the obj passed to the correct location on the path.
        
        Args:
            obj (dict): The dictionary to be written to file.
            file_name (str): the file name to be save too.
            rel_path (str): the relative path from self.root that the file will
              be saved to. 
        """
        f_path = path.join(self.root, rel_path, file_name) \
                 if rel_path is not None else path.join(self.root,file_name)
        
        with open(f_path,"w+") as f:
            pickle.dump(obj,f)
            
    def save_index(self):
        """Writes the unique index for each of the configs to file along with
        the relative path to the atoms.json file        
        """
        with open(path.join(self.root,"index.json"),"w+") as f:
            json.dump(self.index,f)
    
    def _read_index(self):
        """Reads in the index from the index.json file if it exists.
        """
        if path.isfile(path.join(self.root,"index.json")):
            with open(path.join(self.root,"index.json"),"r") as f:
                self.index = json.load(f)
                
    @property  
    def prev(self):
        """Finds the previous group in the database.
        """
        keylist = self.database.steps.keys()
        for i, v in enumerate(keylist):
            if v == self.name and i!=0:
                return self.database.steps[keylist[i-1]]
            
    @property
    def dep(self):
        """Finds the next, or dependent, group in the databes.
        """
        keylist = self.database.steps.keys()
        for i, v in enumerate(keylist):
            if v == self.name and i!=(len(keylist)-1):
                return self.database.steps[keylist[i+1]]
        
    def is_executing(self):
        """Returns True if the database DFT calculations are in process of being
        executed.
        """
        self._expand_sequence()
        if len(self.sequence) == 0:
            is_executing = False
            for i, atoms in self.config_atoms.items():
                is_executing = atoms.calc.is_executing(self.configs[i])
                if is_executing:
                    break                
        else:
            executing = [group.is_executing() for group in self.sequence.values()]
            is_executing = all(executing)
            
        return is_executing
            
    def execute(self, dryrun=False, recovery=False, env_vars=None):
        """Submits the job script for each of the folders in this
        database if they are ready to run.
        Args:
            dryrun (bool): when True, simulate the submission without
              actually submitting.
            recovery (bool): when True, submit the script for running recovery
              jobs.
            env_vars (dict): of environment variables to set before calling the
              execution. The variables will be set back after execution.
        Returns:
            bool: True if the submission generated a job id
            (considered successful).
        """

        self._expand_sequence()
        if len(self.sequence) == 0:
            jobfile = "recovery.sh" if recovery else "jobfile.sh"
            if not path.isfile(path.join(self.root, jobfile)):
                return False

            if not recovery:
                if not all(a.calc.can_execute(self.configs[i])
                           for i, a in self.config_atoms.items()):
                    return False

                #We also need to check that we haven't already submitted this
                #job. Check to see if it is executing.
                if any(a.calc.is_executing(self.configs[i])
                       for i, a in self.config_atoms.items()):
                    return False

                #Make sure that the calculation isn't complete.
                if any(a.calc.can_extract(self.configs[i])
                       for i, a in self.config_atoms.items()):
                    return False                
        
            # We must have what we need to execute. Compile the command and
            # submit.
            from matdb.utility import execute
            cargs = ["sbatch", jobfile]
            if dryrun:
                from matdb.msg import okay
                okay("Executed {} in {}".format(' '.join(cargs), self.root))
                return True
            else:
                xres = execute(cargs, self.root, env_vars=env_vars)

            if len(xres["output"]) > 0 and "Submitted" in xres["output"][0]:
                from matdb.msg import okay
                okay("{}: {}".format(self.root, xres["output"][0].strip()))
                return True
            else:
                return False

        else:
            already_executed = []
            for group in self.sequence.values():
                already_executed.append(group.execute(dryrun=dryrun,
                                                      recovery=recovery,
                                                      env_vars=env_vars))
            return all(already_executed)

    def recover(self, rerun=False):
        """Compiles a list of all DFT runs that didn't complete and compiles the
        `failures` file. Creates a jobfile to re-run the failed
        folders only.
        Args:
            rerun (bool): when True, recreate the jobfile even if it
              already exists. 
        """

        self._expand_sequence()
        
        if len(self.sequence) == 0:
            detail = self.status(False)
            failed = [k for k, v in detail["done"].items() if not v]
            identity = "{0}|{1}".format(self._db_name, self.name)
            xpath = path.join(self.root, "failures")

            if len(failed) > 0:
                #Only write a failures file if we had failures.
                with open(xpath, 'w') as f:
                    f.write('\n'.join(failed))

                imsg = "{0}: queued {1:d} configs for recovery."
                msg.info(imsg.format(identity, len(failed)))
            else:
                msg.okay("{0}: no failures.".format(identity))
                
            #Only create a jobfile if there were actually failures
            if len(failed) > 0:
                self.jobfile(rerun, recovery=True)
            else:
                #Delete any existing recovery files from previous failures.
                from os import remove
                jobfile = path.join(self.root, "recovery.sh")
                if path.isfile(jobfile):
                    remove(jobfile)
                if path.isfile(xpath):
                    remove(xpath)
        else:
            for group in self.sequence.values():
                group.recover(rerun=rerun)
                    
    def jobfile(self, rerun=False, recovery=False):
        """Creates the job array file to run each of the sub-configurations in
        this database.
        Args:
            rerun (bool): when True, recreate the jobfile even if it
              already exists. 
            recovery (bool): when True, configure the jobfile to run
              recovery jobs for those that have previously failed. This uses a
              different template and execution path.
        """

        self._expand_sequence()

        if len(self.sequence) == 0:
            if recovery:
                from matdb.utility import linecount
                target = path.join(self.root, "recovery.sh")
                xpath = path.join(self.root, "failures")
                asize = linecount(xpath)
            else:
                target = path.join(self.root, "jobfile.sh")
                xpath = path.join(self.root, "{}.".format(self.prefix))
                asize = len(self.configs)
            
            if (path.isfile(target) and not rerun) or asize == 0:
                return
        
            # We use the global execution parameters and then any updates
            # locally. We need to add the execution directory (including prefix) and
            # the number of jobs in the array.
            settings = self.database.execution.copy()
            settings.update(self.execution.items())
            
            settings["execution_path"] = xpath
            settings["array_size"] = asize
            
            if "array_limit" in settings and asize < settings["array_limit"]:
                del settings["array_limit"]

            from jinja2 import Environment, PackageLoader
            env = Environment(loader=PackageLoader('matdb', 'templates'))
            if recovery:
                template = env.get_template(settings["template"].replace("array", "recovery"))
            else:
                template = env.get_template(settings["template"])
            
            with open(target, 'w') as f:
                f.write(template.render(**settings))
        else:
            for group in self.sequence.values():
                group.jobfile(rerun=rerun, recovery=recovery)
                    
    def create(self, atoms, cid=None, rewrite=False, sort=None, calcargs=None):
        """Creates a folder within this group to calculate properties.

        Args:
            atoms (matdb.atoms.Atoms): atomic configuration to run.
            cid (int): integer configuration id; if not specified, defaults to
              the next available integer.
            rewrite (bool): when True, overwrite any existing files with the
              latest settings.
            sort (bool): when True, sort the atoms by type so that
              supercell writes work correctly.
            calcargs (dict): additional config-specific arguments for the
              calculator that will be created and attached to the atoms object.

        Returns:
            int: new integer configuration id if one was auto-assigned.
        """
        if len(self.sequence)==0:
            if cid is None:
                cid = len(self.configs) + 1

            from os import path, mkdir
            target = path.join(self.root, "{}.{}".format(self.prefix, cid))
            if not path.isdir(target):
                mkdir(target)

            if path.isfile(path.join(target,"uuid.txt")):
                with open(path.join(target,"uuid.txt"),"r") as f:
                    uid = f.readline().strip()
                    time_stamp = f.readline().strip()
            else:
                uid = str(uuid4())
                time_stamp = str(datetime.now())
                with open(path.join(target,"uuid.txt"),"w+") as f:
                    f.write("{0} \n {1}".format(uid,time_stamp))

            if path.isfile(path.join(target,"atoms.h5")) and rewrite:
                from os import rename
                back_up_path = back_up_path.replace('/','.')+'.atoms.h5'
                new_path = path.join(self.rec_bin.root,"{}-atoms.h5".format(uid))
                rename(path.join(target,'atoms.h5'),new_path)
                self.database.parent.uuids[uid] = new_path
                uid = str(uuid4())
                    
            atoms.uuid = uid
            atoms.time_stamp = time_stamp
            atoms.group_uuid = self.uuid
            lcargs = self.calcargs.copy()
            del lcargs["name"]
            if calcargs is not None:
                lcargs.update(calcargs)
                
            calc = self.calc(atoms, target, self.database.parent.root,
                             self.database.parent.ran_seed, **lcargs)
            calc.create()
            atoms.set_calculator(calc)
            # Turns out we need this for some seedless configurations.
            atoms.write(path.join(target,"pre_comp_atoms.h5"))
            #Finally, store the configuration for this folder.
            self.configs[cid] = target
            self.config_atoms[cid] = atoms

            self.database.parent.uuids[uid] = atoms
            return cid
        else:
            for group in self.sequence.values():
                group.create(atoms, cid=cid, rewrite=rewrite, sort=sort)

    def ready(self):
        """Determines if this database has been completely initialized *and* has
        all its computations' results ready.
        .. note:: This method should be overloaded by a sub-class.
        Raises:
            NotImplementedError: this method is intended to be overloaded by a
            sub-class.
        """
        raise NotImplementedError("Method `ready` must be overloaded by a "
                                  "sub-class.")        

    def is_setup(self):
        """Determines if all the necessary folders for sub-configurations of the seed
        atomic configuration exist.
        """        
        self._expand_sequence()

        if len(self.sequence) == 0:
            #Test to see if we have already set the database up.
            confok = False
            if (len(self.configs) == self.nconfigs or
                len(self.configs) > 0 and self.nconfigs is None):
                imsg = "The {} database has already been setup."
                msg.info(imsg.format(self.name), 2)
                confok = True

            #Don't run setup if the program is currently executing.
            xok = False
            if self.is_executing():
                xok = True

            result = confok or xok
        else:
            already_setup = [group.is_setup() for group in self.sequence.values()]
            result = all(already_setup)

        return result
            
    def setup(self, db_setup, rerun =False):
        """Performs the setup of the database using the `db_setup` function
        passed in by the specific group instance.
        
        Args:
            db_setup (function): a function that will perform the setup for each
                group independently.
            rerun (bool): default value is False.
        """
        if self.prev is None or self.prev.can_extract():
            #Before we attempt to setup the folders, we first need to construct
            #the recursive sequence groups. This cannot happen until the
            #previous group in the database is ready, which is why it happens
            #here rather than in __init__.
            self._expand_sequence()
            if len(self.sequence) == 0:
                ok = self.is_setup()
                if ok and not rerun:
                    return
                db_setup(rerun)
                with open(path.join(self.root,"compute.pkl"),"w+") as f:
                    pickle.dump({"date": datetime.now(),"uuid":self.uuid},f)
            else:
                pbar = tqdm(total=len(self.sequence))
                for group in self.sequence.values():
                    group.setup(rerun=rerun)
                    pbar.update(1)
                pbar.close()
        else:
            return False                    
            
    def status(self, print_msg=True):
        """Returns a status message for statistics of sub-configuration
        execution.
        Args:
            print_msg (bool): when True, return a text message with aggregate status
              information; otherwise, return a dict of the numbers involved
        """
        from numpy import count_nonzero as cnz
        self._expand_sequence()        
        ready = {}
        done = {}

        summaries = {}
        if len(self.sequence) > 0:
            for group in tqdm(self.sequence.values()):
                subsummary = group.status(False)
                summaries[group.key] = subsummary

        allatoms = list(self.config_atoms.values())
        allconfigs = list(self.configs.values())
<<<<<<< HEAD
        if len(self.sequence) > 0:
            for group in self.sequence.values():
                allatoms.extend(group.config_atoms.values())
                allconfigs.extend(group.configs.values())

        if len(allatoms) == 0:
            allatoms = [self.atoms]
        for f, a in zip(allconfigs,tqdm(allatoms)):
            with open(path.join(f,"uuid.txt"),"r") as f2:
                uid = f2.readline().strip()
                time_stamp = f2.readline().strip()
            a.uuid = uid
            a.time_stamp = time_stamp
            a.group_uuid = self.uuid
            lcargs = self.calcargs.copy()
            del lcargs["name"]

            calc = self.calc(a, f, self.database.parent.root,
                             self.database.parent.ran_seed, **lcargs)
            a.set_calculator(calc)

=======
        for f, a in zip(allconfigs,allatoms):
>>>>>>> a12dcada
            ready[f] = a.calc.can_execute(f)
            done[f] = a.calc.can_extract(f)

        N = len(self.configs)
        is_busy = self.is_executing()
        
        for groupname, summary in summaries.items():
            ready.update({"{}.{}".format(groupname, k): v
                          for k, v in summary["ready"].items()})
            done.update({"{}.{}".format(groupname, k): v
                          for k, v in summary["done"].items()})
            N += summary["stats"]["N"]
            is_busy = is_busy and summary["busy"]
            
        rdata, ddata = cnz(ready.values()), cnz(done.values())
        rmsg = "ready to execute {}/{};".format(rdata, N)
        dmsg = "finished executing {}/{};".format(ddata, N)
        busy = " busy executing..." if is_busy else ""

        if print_msg:
            return "{} {}{}".format(rmsg, dmsg, busy)
        else:
            result = {
                "ready": ready,
                "done": done,
                "stats": {
                    "ready": rdata,
                    "done": ddata,
                    "N": N
                },
                "busy": is_busy
            }
            return result
        
    def can_extract(self):
        """Runs post-execution routines to clean-up the calculations. This super class
        implementation only checks that each of the sub-config directories has
        the necessary files needed for extraction of output.
        """
        self._expand_sequence()
        if len(self.sequence) == 0:
            if (len(self.configs) != self.nconfigs and
                self.nconfigs is not None):
                #We need to have at least one folder for each config;
                #otherwise we aren't ready to go.
                return False

            result = False
            for f, a in zip(self.configs.values(), self.config_atoms.values()):
                if not a.calc.can_extract(f):
                    msg.std("Config {} not ready for extraction.".format(f))
                    break
            else:
                result = True
            return result
        else: 
            return all(group.can_extract() for group in self.sequence.values())

    def tarball(self, filename="output.tar.gz"):
        """Creates a zipped tar archive that contains each of the specified
        files in sub-sampled configurations' output folders.
        
        Args:
            filename (str): name of the zipped archive to create.
        """
        if len(self.sequence) == 0:
            parts = []
            for fname in self.calc.tarball:
                parts.append("{}.*/{}".format(self.prefix, fname))

            targs = ["tar", "-cvzf", filename, ' '.join(parts)]
            from matdb.utility import execute
            execute(targs, self.root)
        else:
            for group in self.sequence.values():
                group.tarball(filename)

    def extract(self, cleanup="default"):
        """Creates a hdf5 file for each atoms object in the group.

        Args:
            cleanup (str): the level of cleanup to perform after 
              extraction.
        """        
        self._expand_sequence()
        if len(self.sequence) == 0 and self.can_extract():
            for cid, folder in self.configs.items():
                if path.isfile(path.join(folder, "atoms.h5")):
                    #We don't need to recreate the atoms objects if they already
                    #exist.
                    continue
<<<<<<< HEAD
                
                with open(path.join(folder,"uuid.txt"),"r") as f:
                    uid = f.readline().strip()
                    time_stamp = f.readline().strip()
                self.atoms.uuid = uid
                self.atoms.time_stamp = time_stamp
                self.atoms.group_uuid = self.uuid
                lcargs = self.calcargs.copy()
                del lcargs["name"]                    
                calc = self.calc(self.atoms, folder, self.database.parent.root,
                                 self.database.parent.ran_seed, **lcargs)
                self.atoms.set_calculator(calc)
                self.atoms.calc.extract(folder, cleanup=cleanup)
                self.atoms.write(path.join(folder,"atoms.h5"))
=======
                from os import remove
                atoms = self.config_atoms[cid]                
                atoms.calc.extract(folder, cleanup=cleanup)
                atoms.write(path.join(folder, "atoms.h5"))
                if path.isfile(path.join(folder, "pre_comp_atoms.h5")):
                    remove(path.join(folder, "pre_comp_atoms.h5"))
>>>>>>> a12dcada
            return self.can_extract()
        elif len(self.sequence) >0:
            pbar = tqdm(total=len(self.sequence))
            cleaned = []
            for group in self.sequence.values():
                cleaned.append(group.extract(cleanup=cleanup))
                pbar.update(1)
            cleaned = all(cleaned)
            pbar.close()
            if cleaned:
                atoms = self.rset
                atoms_dict = {"atom_{}".format(f.uuid): f.to_dict() for f in atoms}
                from matdb.io import save_dict_to_h5
                with h5py.File(path.join(self.root,"rset.h5"),"w") as hf:
                    save_dict_to_h5(hf,atoms_dict,'/')
            return cleaned                
        else:
            return self.can_extract()

    def finalize(self):
        """Returns a dictionary of the uuid, hash, parameters, and the rset
        for the group.
        """

        from matdb.atoms import _recursively_convert_units
        
        final_dict["hash"] = self.hash()
        final_dict["uuid"] = self.uuid
        
        rset = self.rset()
        atoms = AtomsList(rset)

        # The rset exists for a set of parameters. We want to know
        # which sets of parameters went into making the rset. 
        msg.info("Finalizing {}".format(self.name))
        pbar = tqdm(total=len(atoms))
        params_dict = {}
        uuids = []
        for atm in atoms:
            this_uuid = atm.group_uuid
            if this_uuid not in uuids:
                # We need to get the parameters for this instance of
                # the group and it's key to store the parameters under
                uuids.append(this_uuid)
                group_inst = self.database.parent.find(this_uuid)
                key = group_inst.key()
                params = group_inst.to_dict(include_time_stamp=True)
                params.extend(group_inst.grpargs)
                params_dict[key] = _recursively_convert_units(params)
            pbar.update(1)

        return final_dict

class Database(object):
    """Represents a Database of groups (all inheriting from :class:`Group`) that 
    are all related be the atomic configuration that they model.
    .. note:: See the list of attributes below which correspond to the sections
      in the YAML database specification file.
    Args:
        name (str): name of the configuration that this database sequence is
          operating for.
        root (str): root directory in which all other database sequences for
          the configurations in the same specification will be stored.
        parent (Controller): instance controlling multiple configurations.
        steps (list): of `dict` describing the kinds of sub-configuration
          database steps to setup.
        splits (dict): keys are split names; values are `float` *training*
          percentages to use.
    Attributes:
        title (str): title for the alloy system that these databases work with.
        config (str): name of the configuration that this database sequence is
          running for.
        species (list): of `str` element names in the alloy system.
        potcars (dict): keys are lower-case element names; values are *suffixes*
          for the various pseudo-potentials that ship with VASP.
        root (str): root directory in which all other database directories will
          be stored. Defaults to the current directory.
        plotdir (str): path to the directory to store plots in for this
          database. Defaults to the parent controller's plot directory.
        incar (dict): keys are valid settings in the INCAR file that should be
          used as defaults for *all* database calculations (with their
          corresponding values).
        kpoints (dict): keys are valid settings for the Mueller k-point PRECALC
          file that should be used as default for *all* database calculations.
        steps (OrderedDict): keys are step names (e.g. `dft`, `calibration`,
          etc.); values are the corresponding class instances.
        parent (Controller): instance controlling multiple configurations.
        rec_bin (RecycleBin): instance of the recycling bin database.
    """
    def __init__(self, name, root, parent, steps, splits):
        self.name = name
        self.config = name.split('.')[0]
        self.root = root
        self.splits = {} if splits is None else splits

        if not path.isdir(self.root):
            from os import mkdir
            mkdir(self.root)

        self.rec_bin = RecycleBin(parent,root,splits)
        
        parrefs = ["species", "execution", "plotdir", "calculator"]
        for ref in parrefs:
            setattr(self, ref, getattr(parent, ref))
        self.parent = parent
        
        from importlib import import_module
        self._settings = steps
        """dict: with keys and values describing the kinds of step databases to setup.
        """

        from os import mkdir
        from matdb.utility import ParameterGrid
        self.steps = OrderedDict()
        for dbspec in steps:
            if isinstance(dbspec, six.string_types):
                #This is a reference to an existing database instance that was
                #defined previously.
                instance = self.parent[dbspec]
                self.steps[instance.name] = instance
                continue

            modname, clsname = dbspec["type"].split('.')
            fqdn = "matdb.database.{}".format(modname)
            module = import_module(fqdn)
            if not hasattr(module, clsname):# pragma: no cover
                #We haven't implemented this database type yet, just skip the
                #initialization for now.
                continue
            
            cls = getattr(module, clsname)

            #Make a copy of the original dictionary so that we don't mess up the
            #pointers; then add in the keyword arguments that are missing.
            cpspec = dbspec.copy()
            del cpspec["type"]

            cpspec["pgrid"] = ParameterGrid(cpspec.copy())
            for k in list(cpspec.keys()):
                if "suffix" in k:
                    del cpspec[k]
                elif "*" == k[-1]:
                    cpspec[k[:-1]] = None
                    del cpspec[k]
            
            cpspec["root"] = self.root
            cpspec["parent"] = self
            cpspec["rec_bin"] = self.rec_bin
            #Handle the special cases where settings are specified uniquely for
            #each of the configurations separately.
            for k in list(cpspec.keys()):
                if isinstance(cpspec[k], dict) and self.config in cpspec[k]:
                    cpspec[k] = cpspec[k][self.config]

            instance = cls(**cpspec)
            self.steps[instance.name] = instance

        if path.isfile(path.join(self.root,"{}_uuid.txt".format(self.name))):
            with open(path.join(self.root,"{}_uuid.txt".format(self.name)),"r") as f:
                uid = f.readline().strip()
                time_stamp = f.readline().strip()
        else:
            uid = str(uuid4())
            time_stamp = str(datetime.now())
            with open(path.join(self.root,"{}_uuid.txt".format(self.name)),"w+") as f:
                f.write("{0} \n {1}".format(uid,time_stamp))

        self.uuid = uid
        self.time_stamp = time_stamp
        self.parent.uuids[uid] = self

    def hash_db(self):
        """Creates the hash for the database.
        """
        hashes = ''
        for step in self.steps:
            hashes += ' '
            hashes += step.hash_group()

        return str(sha1(hashes).hexdigest())

    @property
    def isteps(self):
        """Returns a generator over steps in this sequence. The generator yields
        the next step *only* if the previous one is already finished (i.e., the
        `ready()` method returns True.
        """
        previous = None
        for dbname, db in self.steps.items():
            if previous is None or previous[1].ready():
                previous = (dbname, db)
                yield previous
            else:
                raise StopIteration()
            
    def recover(self, rerun=False):
        """Runs recovery on this database to determine which configs failed and
        then create a jobfile to requeue them for compute.
        Args:
            rerun (bool): when True, recreate the jobfile even if it
              already exists. 
        """
        for dbname, db in self.steps.items():
            db.recover(rerun)
            
    def status(self, busy=False):
        """Prints a status message for each of the databases relative
        to VASP execution status.
        Args:
            busy (bool): when True, print a list of the configurations that are
              still busy being computed in DFT.
        """
        from matdb.msg import verbosity
        for dbname, db in self.isteps:
            if not busy:
                imsg = "{}:{} => {}".format(self.name, dbname, db.status(verbosity<2))
                msg.info(imsg)
            else:
                detail = db.status(False)
                running = [k for k, v in detail["done"].items() if not v]
                for config in running:
                    msg.std(config.replace(self.root, ""))
                
        msg.blank(level=1)
            
    def execute(self, recovery=False, env_vars=None):
        """Submits job array files for any of the databases that are ready to
        execute, but which haven't been submitted yet.
        Args:
            recovery (bool): when True, submit the script for running recovery
              jobs.
            env_vars (dict): of environment variables to set before calling the
              execution. The variables will be set back after execution.
        """
        ready = True
        for dbname, db in self.isteps:
            if ready:
                ready = (db.ready() or db.execute(recovery=recovery,
                                                  env_vars=env_vars))
            if not ready:
                imsg = ("Group {}.{} is not ready to execute yet, or is "
                        "already executing. Done.")
                msg.info(imsg.format(self.name, dbname))
                break
        msg.blank()

    def train_file(self, split):
        """Returns the full path to the h5 database file that can be
        used for training.
        Args:
            split (str): name of the split to use.
        """
        return path.join(self.root, "{}-train.h5")

    def holdout_file(self, split):
        """Returns the full path to the h5 database file that can be
        used to validate the potential fit.
        Args:
            split (str): name of the split to use.
        """
        return path.join(self.root, "{}-holdout.h5")

    def super_file(self, split):
        """Returns the full path to the h5 database file that can be
        used to *super* validate the potential fit.
        Args:
            split (str): name of the split to use.
        """
        return path.join(self.root, "{}-super.h5")

    def split(self, recalc=0):
        """Splits the database multiple times, one for each `split` setting in
        the database specification.
        """
        from matdb.database.utility import split

        # Generater the list
        subconfs = []
        for dbname, db in self.isteps:
            if len(db.rset) == 0 or not db.trainable:
                continue
                    
            for configpath in db.rset.values():
                subconfs.append(configpath)

        file_targets = {"train": self.train_file(), "holdout": self.holdout_file(),
                        "super": self.super_file()}
        split(subconfs, self.splits, file_targets, self.root, self.ran_seed, recalc=recalc)
        
    def extract(self, cleanup="default"):
        """Runs the extract methods of each database in the collection, in the
        correct order.

        Args:
            cleanup (str): the level of cleanup to perform after extraction.
        """
        for dbname, db in self.isteps:
            if not db.extract(cleanup=cleanup):
                imsg = "Group {}:{} is not ready yet. Done."
                msg.info(imsg.format(self.name, dbname))
                break
        msg.blank()
            
    def setup(self, rerun=False):
        """Sets up the database collection by generating the POTCAR file and
        initializing any databases that haven't already been initialized.
        .. note:: The db setup functions are setup to only execute once, and then
           only if their dependencies have completed their calculations. This
           method can, therefore, be safely called repeatedly between different
           terminal sessions.
        Args:
            rerun (bool): when True, recreate the folders even if they
              already exist. 
        """
        for dbname, db in self.isteps:
            msg.info("Setting up database {}:{}".format(self.name, dbname))
            db.setup(rerun)
        msg.blank()

    def to_dict(self):
        """Returns a dictionary of the database parameters and settings.
        """
        from matdb.utility import __version__
        from os import sys
        data = {"version":__version__,"python_version":sys.version,"name":self.name,
                "root":self.root,"steps":self._settings,"uuid":self.uuid}
        return data

    def finalize(self):
        """Finalizes the database to a dictionary that can be saved to an h5 file.
        """
        from matdb.atoms import _recursively_convert_units
        
        final_dict = self.to_dict()
        final_dict["hash"] = self.hash()
        final_dict["uuid"] = self.uuid
        
        for dbname, db in self.isteps:
            final_dict["dbname"] = db.finalize()

        for name, trani_perc in self.splits():
            for f in glob(path.join(self.root,"{0}*-ids.pkl".format(name))):
                final_dict[f.split(".pkl")[0]] = _recursively_convert_units(pickle.load(f))

        return final_dict
        
        
class RecycleBin(Database):
    """A database of past calculations to be stored for later use.

    Args:
        parent (Controller): instance controlling multiple configurations.
        root (str): root directory in which the 'RecycleBin' folder will 
          be placed. 
        splits (dict): keys are split names; values are `float` *training*
          percentages to use.
    """

    def __init__(self,parent,root,splits):
        """Sets up the RecycleBin database.
        """
        self.parent = parent
        self.root = path.join(root,"RecycleBin")
        self.splits = {} if splits is None else splits
        if not path.isdir(self.root):
            from os import mkdir
            mkdir(self.root)

        self.steps = {"rec_bin":self}
        self.trainable = True
        self.uuid = str(uuid4())
        self.time_stamp = str(datetime.now())
        self.parent.uuids[self.uuid] = self        

    def to_dict(self):
        pass
        
    @property
    def rset(self):
        """Returns a list of all the atoms object files in the RecycleBin."""
        from glob import glob
        return glob(path.join(self.root,"*.h5"))

    def hash_bin(self):
        """Returns a hash of the atoms objcets in the recycle bin.
        """

        hash_str = ""
        for atom in self.rset():
            temp_atom = Atoms(atom)
            hash_str += convert_dict_to_str(temp_atom.to_dict())

        return str(sha1(hash_str).hexdigest())
    
    def setup(self):
        pass

    def extract(self):
        pass
    
    @property
    def isteps(self):
        pass
    
    def recover(self, rerun=False):
        pass

    def split(self, recalc=0, cfilter=None, dfilter=None):
        """Splits the total available data in the recycle bin.
        Args:
            recalc (int): when non-zero, re-split the data and overwrite any
              existing *.h5 files. This parameter decreases as
              rewrites proceed down the stack. To re-calculate
              lower-level h5 files, increase this value.
            cfilter (list): of `str` patterns to match against *configuration*
              names. This limits which configs are returned.
            dfilter (list): of `str` patterns to match against *database sequence*
              names. This limits which databases sequences are returned.
        """

        from matdb.utility import chdir

        with chdir(self.root):
            super(RecycleBin,self).split(recalc=recalc,cfilter=cfilter,dfilter=dfilter)
    
    def status(self, busy=False):
        pass
        """Prints a status message for each of the databases relative
        to VASP execution status.
        Args:
            busy (bool): when True, print a list of the configurations that are
              still busy being computed in DFT.
        """
        msg.std("Ready")
            
    def execute(self, recovery=False, env_vars=None):
        pass
    
class Controller(object):
    """Implements methods for tying a configuration dictionary (in
    YAML format) to instances of various databases.
    Args:
        config (str): name of the YML file (without the .yml) that
          specifies all information for constructing the set of databases.
        tmpdir (str): path to a temporary directory to use for the
          database. This is for unit testing purposes.

    Attributes:
        specs (dict): the parsed settings from the YAML configuration file.
        collections (dict): keys are configuration names listed in attribute
          `configs` of the YAML file. Values are the :class:`DatabaseCollection`
          instances.
        legacy (dict): keys are legacy database names; values are
          :class:`~matdb.database.legacy.LegacyDatabase`.
        plotdir (str): path to the directory to store plots in for all
          databases.
        venv (str): name of a virtual environment to activate for plotting
          potentials after fitting.
    """
    def __init__(self, config, tmpdir=None):
        from matdb.io import read
        from matdb.utility import check_deps
        self.versions = check_deps()
        self.config = path.expanduser(path.abspath(config))
        if path.isabs(config):
            root, config = path.split(config)
        else:
            root, config = path.dirname(self.config), config
        self.specs = read(root, config)

        #We allow the user to specify paths relative the matdb repo.
        from matdb.utility import relpath
        self.root = relpath(path.expanduser(self.specs["root"]))
        if tmpdir is not None:
            self.root = tmpdir
            
        self.plotdir = path.join(self.root, "plots")
        self.kpathdir = path.join(self.root, "kpaths")
        self.title = self.specs["title"]
        self.legacy = {}
        self.collections = {}
        self.uuids = {}
        self.species = sorted([s for s in self.specs["species"]])
        self.ran_seed = self.specs.get("random_seed",0)
        import random
        random.seed(self.ran_seed)
        
        self.execution = self.specs.get("execution", {})
        self.calculator = self.specs.get("calculator", {})

        self.venv = self.specs.get("venv")

        # We need to split out the databases by user-given name to create
        # the sequences.
        from matdb.database.legacy import LegacyDatabase
        for dbspec in self.specs.get("databases", []):
            if dbspec.get("legacy", False):
                cpspec = dbspec.copy()
                cpspec["root"] = self.root
                cpspec["controller"] = self
                cpspec["splits"] = self.specs.get("splits")
                #We allow the user to specify the folder relative to repository
                #root; this is mainly for unit tests.
                cpspec["folder"] = relpath(cpspec["folder"])
                del cpspec["legacy"]
                self.legacy[cpspec["name"]] = LegacyDatabase(**cpspec)
            else:
                dbname = dbspec["name"]
                if dbname not in self.collections:
                    self.collections[dbname] = {}
                steps = dbspec["steps"]
                db = Database(dbname, self.root, self,
                              steps, self.specs.get("splits"))
                self.collections[dbname][dbspec["name"]] = db

        from os import mkdir
        if not path.isdir(self.plotdir):
            mkdir(self.plotdir)
        if not path.isdir(self.kpathdir):
            mkdir(self.kpathdir)
            
        #If the controller is going to train any potentials, we also need to 
        self.trainers = None
        if "fitting" in self.specs:
            from matdb.fitting.controller import TController
            tdict = self.specs["fitting"].copy()
            tdict["root"] = self.root
            tdict["db"] = self
            self.trainers = TController(**tdict)

    def ifiltered(self, cfilter=None, dfilter=None):
        """Returns a *filtered* generator over sequences in the config collections of
        this object.
        Args:
            cfilter (list): of `str` patterns to match against *configuration*
              names. This limits which configs are returned.
            dfilter (list): of `str` patterns to match against *database sequence*
              names. This limits which databases sequences are returned.
        """
        from fnmatch import fnmatch
        for name, coll in self.collections.items():
            if cfilter is None or any(fnmatch(name, c) for c in cfilter):
                for dbn, seq in coll.items():
                    if dfilter is None or any(fnmatch(dbn, d) for d in dfilter):
                        yield (dbn, seq)

    def relpaths(self, pattern):
        """Finds the relative paths for the seed configurations within the databases that 
        match to the pattern.
        Args:
            pattern (str): the pattern to match.
        """
        from matdb.database.utility import parse_path
        return parse_path(self.root,pattern,ran_seed=self.ran_seed)
    
    def find(self, pattern):
        """Finds a list of :class:`matdb.database.basic.Group` that match the given
        pattern. The pattern is formed using `group.dbname[[.seed].params]`. `*`
        can be used as a wildcard for any portion of the '.'-separated path.
        .. note:: Actually, an :func:`~fnmatch.fnmatch` pattern can be used.
        Args: pattern (str): fnmatch pattern that follows the convention of the
        DB key. Alternatively the pattern can be a uuid. Examples:
        
            Get all the dynamical matrix databases for the `Pd`
            configuration. The example assumes that the database name is
            `phonon` and that it includes a dynamical matrix step.
            >>> Pd = Controller("Pd.yml")
            >>> Pd.find("DynMatrix.phonon.Pd.*")
            Get all the database sequences for liquids across all configurations in
            the database.
            >>> CdWO4 = Controller("CdWO4.yml")
            >>> CdWO4.find("*.liquid*")
            >>> CdWO4.find(uuid)
        """
        from matdb.utility import is_uuid4
        if is_uuid4(pattern):
            return self.uuids[pattern]
        
        if pattern == '*':
            return self.find('*/*')
        
        from fnmatch import fnmatch
        if pattern.count('/') == 3:
            groupname, dbname, seed, params = pattern.split('/')
        elif pattern.count('/') == 2:
            groupname, dbname, seed = pattern.split('/')
            params = None
        elif pattern.count('/') == 1:
            groupname, dbname = pattern.split('/')
            params = None
            seed = None
        else:
            #We must be searching legacy databases; match the pattern against
            #those.
            return [li for ln, li in self.legacy.items() if fnmatch(ln, pattern)]
        
        colls = [v for k, v in self.collections.items() if fnmatch(k, dbname)]

        result = []
        for coll in colls:
            dbs = [dbi for dbn, dbi in coll.items() if fnmatch(dbn, dbname)]
            for dbi in dbs:
                groups = [groupi for groupn, groupi in dbi.steps.items()
                        if fnmatch(groupn, groupname)]

                for group in groups:
                    group._expand_sequence()
                    if len(group.sequence) > 0 and seed is not None:
                        seeds = [si for sn, si in group.sequence.items()
                                 if fnmatch(sn, seed)]
                        for seedi in seeds:
                            seedi._expand_sequence()
                            if len(seedi.sequence) > 0 and params is not None:
                                result.extend([si for sn, si in seedi.sequence.items()
                                               if fnmatch(sn, params)])
                            else:
                                result.append(seedi)
                    else:
                        result.append(group)

        if groupname == '*':
            #Add all the possible legacy databases.
            result.extend([li for ln, li in self.legacy.items()
                           if fnmatch(ln, groupname)])
                    
        return result

    def steps(self):
        """Compiles a list of all steps in this set of databases.
        """
        result = []
        for config, coll in self.collections.items():
            for db_name, db in coll.items():
                for group_name, group in db.steps.items():
                    if len(group.sequence) > 0:
                        for seed_name, seed in group.sequence.items():
                            if len(seed.sequence) > 0:
                                for param_name, param in seed.sequence.items():
                                    result.append("{0}/{1}/{2}/{3}".format(group_name,db_name,
                                                                           seed_name,param_name))
                            else: 
                                result.append("{0}/{1}/{2}".format(group_name,db_name,
                                                                   seed_name))
                    else:
                        result.append("{0}/{1}".format(group_name,db_name))

        return sorted(result)        
    
    def sequences(self):
        """Compiles a list of all sequences in this set of databases.
        """
        result = []
        for config, coll in self.collections.items():
            for db_name, db in coll.items():
                for group_name, group in db.steps.items():
                    if len(group.sequence) > 0:
                        for seed_name, seed in group.sequence.items():
                            if len(seed.sequence) > 0:
                                for param_name, param in seed.sequence.items():
                                    result.append("{0}/{1}".format(seed_name,param_name))
                            else: 
                                result.append("{0}".format(seed_name))

        return sorted(result)        
    
    def __getitem__(self, key):
        """Returns the database object associated with the given key. This is
        necessary because of the hierarchy of objects needed to implement
        sequence repitition via the `ParamaterGrid`.
        """
        if key.count('/') == 3:
            group, dbname, seed, params = key.split('/')
        elif key.count('.') == 2:
            group, dbname, seed = key.split('/')
            seed = None
        else:
            group, dbname = key.split('/')
            seed = None
            params = None
            
        coll = self.collections[dbname][dbname]
        if group.lower() in coll.steps:
            step = coll.steps[group.lower()]
            if seed is not None and seed in step.sequence:
                seq = step.sequence[seed]
                if params is not None and params in seq.sequence:
                    return seq.sequence[params]
                else:
                    return seq
            else:
                return step
        else:
            msg.err("The group name {0} could not be found in the steps of "
                    "the database {1}".format(group.lower(),coll.steps.values()))
                        
    def setup(self, rerun=False, cfilter=None, dfilter=None):
        """Sets up each of configuration's databases.
        Args:
            rerun (bool): when True, recreate the folders even if they
              already exist.
            cfilter (list): of `str` patterns to match against *configuration*
              names. This limits which configs are returned.
            dfilter (list): of `str` patterns to match against *database sequence*
              names. This limits which databases sequences are returned.
        """
        for dbname, seq in self.ifiltered(cfilter, dfilter):
            seq.setup(rerun)

    def extract(self, cfilter=None, dfilter=None, cleanup="default"):
        """Runs extract on each of the configuration's databases.
        Args:
            cfilter (list): of `str` patterns to match against *configuration*
              names. This limits which configs are returned.
            dfilter (list): of `str` patterns to match against *database sequence*
              names. This limits which databases sequences are returned.
            cleanup (str): the level of cleanup to perform after extraction.
        """
        for dbname, seq in self.ifiltered(cfilter, dfilter):
            seq.extract(cleanup=cleanup)

    def execute(self, recovery=False, cfilter=None, dfilter=None, env_vars=None):
        """Submits job array scripts for each database collection.
        Args:
            recovery (bool): when True, submit the script for running recovery
              jobs.
            cfilter (list): of `str` patterns to match against configuration
              names. This limits which configs status is retrieved for.
            dfilter (list): of `str` patterns to match against *database sequence*
              names. This limits which databases sequences are returned.
            env_vars (dict): of environment variables to set before calling the
              execution. The variables will be set back after execution.
        """
        for dbname, seq in self.ifiltered(cfilter, dfilter):
            seq.execute(recovery, env_vars=env_vars)

    def recover(self, rerun=False, cfilter=None, dfilter=None):
        """Runs recovery on this database to determine which configs failed and
        then create a jobfile to requeue them for compute.
        Args:
            rerun (bool): when True, recreate the jobfile even if it
              already exists. 
            cfilter (list): of `str` patterns to match against configuration
              names. This limits which configs status is retrieved
              for.
            dfilter (list): of `str` patterns to match against *database sequence*
              names. This limits which databases sequences are returned.
        """
        for dbname, seq in self.ifiltered(cfilter, dfilter):
            seq.recover(rerun) 
                
    def status(self, busy=False, cfilter=None, dfilter=None):
        """Prints status messages for each of the configuration's
        databases.
        Args:
            busy (bool): when True, print a list of the configurations that are
              still busy being computed in DFT.
            cfilter (list): of `str` patterns to match against configuration
              names. This limits which configs status is retrieved for.
            dfilter (list): of `str` patterns to match against *database sequence*
              names. This limits which databases sequences are returned.
        """
        for dbname, seq in self.ifiltered(cfilter, dfilter):
            seq.status(busy)

    def split(self, recalc=0, cfilter=None, dfilter=None):
        """Splits the total available data in all databases into a training and holdout
        set.

        Args:
            recalc (int): when non-zero, re-split the data and overwrite any
              existing *.h5 files. This parameter decreases as
              rewrites proceed down the stack. To re-calculate
              lower-level h5 files, increase this value.
            cfilter (list): of `str` patterns to match against *configuration*
              names. This limits which configs are returned.
            dfilter (list): of `str` patterns to match against *database sequence*
              names. This limits which databases sequences are returned.
        """
        for dbname, seq in self.ifiltered(cfilter, dfilter):
            seq.split(recalc)

    def hash_dbs(self, cfilter=None, dfilter=None):
        """Hashes the databases into a single hash. 
        
        Args:
            cfilter (list): of `str` patterns to match against *configuration*
              names. This limits which configs are returned.
            dfilter (list): of `str` patterns to match against *database sequence*
              names. This limits which databases sequences are returned.
        """
        hash_all = ''
        for dbname, seq in self.ifiltered(cfilter, dfilter):
            hash_all += ' '
            hash_all += seq.hash_db()

        hash_all += ' '
        hash_all += seq.rec_bin.hash_bin()

        hash_all = str(sha1(hash_all).hexdigest())
        with open(path.join(self.root,"hash.txt"),"w+") as f:
            f.write("{0} \n {1}".format(hash_all,str(datetime.now())))
            
        return hash_all

    def verify_hash(self, hash_cand, cfilter=None, dfilter=None):
        """Verifies that the the candidate hash matches this matdb
        controller's dabateses

        Args:
            hash_cand (str): The candidate hash to check.
            cfilter (list): of `str` patterns to match against *configuration*
              names. This limits which configs are returned.
            dfilter (list): of `str` patterns to match against *database sequence*
              names. This limits which databases sequences are returned.

        Returns:
            True if the hash matches the databases.
        """

        return hash_cand == self.hash_dbs(cfilter=cfilter, dfilter=dfilter)

    def finalize(self, cfilter=None, dfilter=None):
        """Creates the finalized version of the databases that were used for
        fitting the potential. Stored in final_{matdb.version}.h5.

        Args:
            cfilter (list): of `str` patterns to match against *configuration*
              names. This limits which configs are returned.
            dfilter (list): of `str` patterns to match against *database sequence*
              names. This limits which databases sequences are returned.
        """

        from matdb.io import save_dict_to_h5
        from matdb import __version__
        
        final_dict = self.versions.copy()
        final_dict["hash"] = self.hash(cfilter=cfilter, dfilter=dfilter)
        final_dict["yml_file"] = self.specs.copy()
        for dbname, seq in self.ifiltered(cfilter, dfilter):
            final_dict["dbname"] = seq.finalize()

        if "rec_bin" in dfilter or dfilter is None or dfilter=="*":
            final_dict["rec_bin"] = seq.rec_bin.finalize()

        mdb_ver = ".".join(__version__)
        target = path.join(self.root,"final_{}.h5".format(mdb_ver))
        with h5py.File(target,"w") as hf:
            save_dict_to_h5(hf,final_dict,'/')<|MERGE_RESOLUTION|>--- conflicted
+++ resolved
@@ -785,31 +785,7 @@
 
         allatoms = list(self.config_atoms.values())
         allconfigs = list(self.configs.values())
-<<<<<<< HEAD
-        if len(self.sequence) > 0:
-            for group in self.sequence.values():
-                allatoms.extend(group.config_atoms.values())
-                allconfigs.extend(group.configs.values())
-
-        if len(allatoms) == 0:
-            allatoms = [self.atoms]
-        for f, a in zip(allconfigs,tqdm(allatoms)):
-            with open(path.join(f,"uuid.txt"),"r") as f2:
-                uid = f2.readline().strip()
-                time_stamp = f2.readline().strip()
-            a.uuid = uid
-            a.time_stamp = time_stamp
-            a.group_uuid = self.uuid
-            lcargs = self.calcargs.copy()
-            del lcargs["name"]
-
-            calc = self.calc(a, f, self.database.parent.root,
-                             self.database.parent.ran_seed, **lcargs)
-            a.set_calculator(calc)
-
-=======
         for f, a in zip(allconfigs,allatoms):
->>>>>>> a12dcada
             ready[f] = a.calc.can_execute(f)
             done[f] = a.calc.can_extract(f)
 
@@ -901,29 +877,12 @@
                     #We don't need to recreate the atoms objects if they already
                     #exist.
                     continue
-<<<<<<< HEAD
-                
-                with open(path.join(folder,"uuid.txt"),"r") as f:
-                    uid = f.readline().strip()
-                    time_stamp = f.readline().strip()
-                self.atoms.uuid = uid
-                self.atoms.time_stamp = time_stamp
-                self.atoms.group_uuid = self.uuid
-                lcargs = self.calcargs.copy()
-                del lcargs["name"]                    
-                calc = self.calc(self.atoms, folder, self.database.parent.root,
-                                 self.database.parent.ran_seed, **lcargs)
-                self.atoms.set_calculator(calc)
-                self.atoms.calc.extract(folder, cleanup=cleanup)
-                self.atoms.write(path.join(folder,"atoms.h5"))
-=======
                 from os import remove
                 atoms = self.config_atoms[cid]                
                 atoms.calc.extract(folder, cleanup=cleanup)
                 atoms.write(path.join(folder, "atoms.h5"))
                 if path.isfile(path.join(folder, "pre_comp_atoms.h5")):
                     remove(path.join(folder, "pre_comp_atoms.h5"))
->>>>>>> a12dcada
             return self.can_extract()
         elif len(self.sequence) >0:
             pbar = tqdm(total=len(self.sequence))
