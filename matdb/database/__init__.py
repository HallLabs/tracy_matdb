"""Exposes classes and functions for interacting with the database
folders via a simple configuration file.
"""
from os import path, mkdir
from matdb import msg
from matdb.utility import chdir, ParameterGrid, convert_dict_to_str
import numpy as np
import six
import collections
from glob import glob
from uuid import uuid4
import abc
import pickle
from datetime import datetime
from contextlib import contextmanager
import ase.db
from collections import OrderedDict
import json
import lazy_import
import h5py
calculators = lazy_import.lazy_module("matdb.calculators")
from matdb.atoms import Atoms, AtomsList
from tqdm import tqdm
from hashlib import sha1

class Group(object):
    """Represents a collection of material configurations (varying in
    structure and composition) from which a machine learning model can
    be created. Includes logic for generating the DFT directories that
    need to be run as well as extracting the relevant data from such
    computations.
    Args:
        execution (dict): key-value pairs of settings for the supercomputer job
          array batch file.
        root (str): full path to the root directory that this database will live
          in.
        parent (matdb.database.controller.Database): the database that this 
          group of calculations belong to.
        prefix (str): sub-sampled configurations will be stored using integer
          ids after this prefix; for example `S.1`, `S.2`, etc.
        nconfigs (int): number of displaced configurations to create.
        config_type (str): the type of configuration.
        calculator (dict): a dictionary containing the information for
          the calculator object.
        trainable (bool): True if the groups configs will be used for traning.
        pgrid (ParamaterGrid): The ParameterGrid for the database.
        seeds (list, str, matdb.atoms.Atoms): The location of the files that will be
          read into to make the atoms object or an atoms object.
        cls (subclass): the subclass of :class:`Group`.
        override (dict): a dictionary of with uuids or paths as the
          keys and a dictionary containing parameter: value pairs for
          parameters that need to be adjusted.

    Attributes:
        atoms (matdb.atoms.Atoms): a single atomic configuration from
          which many others may be derived using MD, phonon
          displacements, etc.
        configs (dict): keys are integer identifiers for the particular
          configuration; values are paths (relative to the base atoms root
          directory) in which calculations are performed.
        root (str): full path to the root directory that this database will live
          in.
        database (matdb.database.controller.Database): parent database
          to which this group belongs.
        prefix (str): sub-sampled configurations will be stored using integer
          ids after this prefix; for example `S.1`, `S.2`, etc.
        nconfigs (int): number of displaced configurations to create.
        pgrid (ParamaterGrid): The ParameterGrid for the database.
        grpargs (dict): default arguments to construct the new groups; will
          be overridden by any parameter grid specs.

    """
    seeded = False
    def __init__(self, cls=None, root=None, parent=None, prefix='S', pgrid=None,
                 nconfigs=None, calculator=None, seeds=None,
                 config_type=None, execution={}, trainable=False, override = {},
                 rec_bin=None):
        if isinstance(parent, Database):
            #Because we allow the user to override the name of the group, we
            #have to expand our root to use that name over here. However, for
            #recursively nested groups, we use the root passed in because it
            #already includes the relevant suffixes, etc.
            self.root = path.join(root, parent.name)
        else:
            self.root = root

        if not path.isdir(self.root):
            mkdir(self.root)
            
        self.index = {}
        self._read_index()
        
        self.cls = cls
        self.parent = parent
        self.execution = execution
        self.atoms = None
        
        self._trainable = trainable
        self.is_seed_listed = None
        if seeds is not None:
            self.is_seed_listed = isinstance(seeds, (list, six.string_types))

        self.rec_bin = rec_bin
        self.seeds = None
        self.pgrid = pgrid
        self._seed = seeds
        """list, str, matdb.atoms.Atoms: The location of the files that will be
        read into to make the atoms object or an atoms object. This is the
        parameter that was passed as the seed for the group constructor; for
        recursive constructions, it starts as a list of seed patterns, which
        gets expanded into individual seeds, which may then be coupled to
        parameter grid specs.
        """
        self.grpargs = dict(parent=self, prefix=prefix, nconfigs=nconfigs,
                            trainable=trainable, execution=execution,
                            config_type=config_type, calculator=calculator)
                
        self.sequence = OrderedDict()                
        self.calc = None
        self.calcargs = self.database.calculator.copy()
        if calculator is not None:
            self.calcargs.update(calculator)
        self.calc = getattr(calculators, self.calcargs["name"])

        self.prefix = prefix
        self.nconfigs = nconfigs
        self.config_type = config_type
        
        self._nsuccess = 0
        """int: number of configurations whose output files were successfully
        converted to XYZ format. Should be equal to :attr:`nconfigs` if the
        database is complete.
        """
        self._db_name = self.database.name
        
        #Try and load existing folders that match the prefix into the configs
        #list.
        self.configs = {}
        self.config_atoms = {}

        with chdir(self.root):
            for folder in glob("{}.*".format(prefix)):
                try:
                    cid = int(folder.split('.')[1])
                    self.configs[cid] = path.join(self.root, folder)
                    self.config_atoms[cid] = Atoms(path.join(self.configs[cid],"atoms.h5"))
                except:
                    #The folder name doesn't follow our convention.
                    pass

        if path.isfile(path.join(
                self.root,"{}_{}_uuid.txt".format(self._db_name,self.prefix))):
            with open(path.join(
                    self.root,"{}_{}_uuid.txt".format(self._db_name,self.prefix)),"r") as f:
                uid = f.readline().strip()
                time_stamp = f.readline().strip()
        else:
            uid = str(uuid4())
            time_stamp = str(datetime.now())
            with open(path.join(
                    self.root,"{}_{}_uuid.txt".format(self._db_name,self.prefix)),"w") as f:
                f.write("{0} \n {1}".format(str(uid),str(time_stamp)))

        self.time_stamp = time_stamp
        self.uuid = uid
        self.database.parent.uuids[str(self.uuid)] = self

        self.override = override.copy()
        if bool(override):
            for k,v in override:
                obj_ins = self.database.controller.find(k)
                if isinstance(obj_ins,Atoms):
                    if "calc" in v:
                        if self.rec_bin is not None:
                            #construct the path for the object in the recycling bin
                            new_path = path.join(self.rec_bin.root,
                                                 "{}-atoms.h5".format(obj_ins.uuid))
                            obj_ins.write(new_path)
                            self.database.parent.uuids[obj_ins.uuid] = new_path
                            if path.isfile(path.join(obj_ins.calc.folder,"atoms.h5")):
                                from os import remove
                                remove(path.join(obj_ins.calc.folder,"atoms.h5"))
                            # Make a new uuid for the new atoms object
                            # and overwrite the uuid file.
                            obj_ins.uuid = str(uuid4())
                            obj_ins.time_stamp = str(datetime.now())
                            with open(path.join(
                                    obj_ins.root,
                                    "{}_{}_uuid.txt".format(obj_ins._db_name,
                                                            obj_ins.prefix)),"w+") as f:
                                f.write("{0} \n {1}".format(obj_ins.uuid,obj_ins.time_stamp))
                            self.database.parent.uuids[obj_ins.uuid] = obj_ins

                        if "name" in v["calc"]:
                            new_calc = getattr(calculators, v["calc"]["name"])
                            new_lcarlgs = v.copy()
                            del new_lcargs["name"]
                        else:
                            new_calc = obj_ins.calc
                        lcargs = self.calcargs.copy()
                        del lcargs["name"]
                        if v["calc"]["calcargs"] is not None:
                            lcargs.update(calcargs)
                        calc = new_calc(atoms, obj_ins.calc.folder, obj_ins.calc.contr_dir,
                                        obj_ins.calc.ran_seed, **lcargs)
                        obj_ins.set_calculator(calc)                    
                elif path.isfile(obj_ins):
                    #If the object is a file path then it's pointing
                    #to an old instance of a class objcet that has
                    #been saved to file.
                    msg.warn("Can't update object, it has already been overwritten.")
                else:
                    args = obj_ins.to_dict()
                    if self.rec_bin is not None:
                        for atm in self.fitting_configs():
                            from os import rename
                            atms = Atoms(atm)
                            new_atm = path.join(selg.rec_bin.root,
                                                "{}-atoms.h5".format(atms.uuid))
                            self.database.parent.uuids[atms.uuid] = new_atm
                            rename(atm,new_atm)
                    obj_ins.save_pkl(obj_ins.to_dict(),"{}.pkl".format(self.uuid))
                    self.database.parent.uuids[obj_ins.uuid] = path.join(obj_ins.root,
                                                                         "{}.pkl".format(
                                                                             self.uuid))
                    args.update(v)
                    obj_ins.__init__(**args)
                    obj_ins.uuid = str(uuid4())
                    obj_ins.time_stamp = str(datetime.now())
                    with open(path.join(obj_ins.root,
                                        "{}_{}_uuid.txt".format(obj_ins._db_name,
                                                                obj_ins.prefix)),"w+") as f:
                        f.write("{0} \n {1}".format(obj_ins.uuid,obj_ins.time_stamp))
                    self.database.parent.uuids[obj_ins.uuid] = obj_ins
                    obj_ins.setup(rerun=True)

    @property
    def key(self):
        """Returns the directory name for the group (i.e.,
        :func:`os.path.basename`).
        """
        return path.basename(self.root)

    def _expand_sequence(self):
        """Recursively expands the nested groups to populate :attr:`sequence`.
        """
        self._expand_seeds(self._seed)
        
        if self.seeds is not None:
            for seedname, at_seed in self.seeds.items():
                seed_root = path.join(self.root, seedname)                    
                if not path.isdir(seed_root):
                    mkdir(seed_root)

                clsargs = self.grpargs.copy()
                clsargs["pgrid"] = self.pgrid
                if self.pgrid is None or len(self.pgrid) == 0:
                    clsargs.update(self.pgrid.params)
                clsargs["root"] = seed_root
                clsargs["seeds"] = at_seed
                if isinstance(at_seed,Atoms):
                    self.atoms = at_seed
                if self.cls is None: #pragma: no cover
                    msg.err("The Group must have a class to have seeds.")
                self.sequence[seedname] = self.cls(**clsargs)
        else:
            if self.pgrid is not None and len(self.pgrid) > 0:
                for pkey in self.pgrid:
                    this_root = path.join(self.root, pkey)
                    if not path.isdir(this_root):
                        mkdir(this_root)
                        
                    clsargs = self.grpargs.copy()
                    clsargs.update(self.pgrid[pkey])
                    clsargs["root"] = this_root
                    clsargs["seeds"] = self._seed
                    if isinstance(self._seed,Atoms):
                        self.atoms = self._seed
                    if self.cls is None: #pragma: no cover
                        msg.err("The Group must have a class to have a parameter grid.")
                    self.sequence[pkey] = self.cls(**clsargs)
            else:
                self.atoms = self._seed
                
    def _expand_seeds(self, seeds):
        """Expands explicitly listed seed wildcard patterns to populate the
        :attr:`seeds` dict.

        Args:
            seeds (list, str, matdb.atoms.Atoms): The location of the files that will be
              read into to make the atoms object or an atoms object.
        """
        if self.is_seed_listed:
            self.seeds = OrderedDict()
            for atomspec in seeds:
                fmt, pattern = atomspec.split(':')
                if fmt == "POSCAR":
                    fmt = "vasp"
                for apath in self.database.parent.relpaths([pattern]):
                    self.seeds[path.basename(apath)] = Atoms(apath, format=fmt)
                    
        elif seeds is None and self.seeded:
            self.seeds = OrderedDict()
            for n_seeds, a in enumerate(self.prev.rset):
                seedname = "seed-{}".format(n_seeds)
                #NB! The previous rset may be a dict with an "atoms" key and
                #additional keys to pass to the group constructor. We copy it to
                #make sure the original rset doesn't modify. For normal cases
                #where it is simply an Atoms object, the copy performs the same
                #function.
                self.seeds[seedname] = a.copy()
                
    @property
    def database(self):
        """Returns the parent :class:`matdb.database.controller.Database` instance for
        this group, irrespective of how deep it is in the recursive stack.
        """
        if isinstance(self.parent, Database):
            return self.parent
        elif isinstance(self.parent, Group):
            return self.parent.database
        else:
            return None
                
    @property
    def trainable(self):
        """Determines if the group configs should be used for training.
        """
        if self.dep is None:
            return True
        else:
            return self._trainable

    @abc.abstractproperty
    def fitting_configs(self):
        """Returns a :class:`matdb.atoms.AtomsList` for all configs in this group.
        """
        pass #pragma: no cover

    @abc.abstractmethod
    def sub_dict(self):
        """Returns a dictionary of the parameters passed in to create this
        group.
        """
        pass #pragma: no cover

    def to_dict(self,include_time_stamp=True):
        """Returns a dictionary of the parameters passed into the group instance.
        """
        from matdb import __version__
        import sys
        
        kw_dict = self.grpargs.copy()
        args_dict = {"root": self.root, "override": self.override,
                     "version":__version__, "python_version":sys.version}
        if include_time_stamp:
            args_dict["datetime"] = str(datetime.now())
        
        kw_dict.update(args_dict)
        if "parent" in kw_dict:
            del kw_dict["parent"]

        kw_dict.update(self.sub_dict())
        return kw_dict

    @property
    def rset_file(self):
        """Returns the full path to the `rset.h5` file for this group.
        """
        return path.join(self.root, "rset.h5")
    
    @abc.abstractproperty
    def rset(self):
        """Saves the rset for the group and all sequences of the group.
        """
        pass #pragma: no cover

    def hash_group(self):
        """Hashes the rset and the parameters of the  for the group.
        """
        
        hash_str = convert_dict_to_str(self.to_dict(include_time_stamp=False))
        for atom in self.rset():
            temp_atom = Atoms(atom)
            hash_str += convert_dict_to_str(temp_atom.to_dict())

        return str(sha1(hash_str).hexdigest())

    def load_pkl(self, file_name, rel_path=None):
        """Loads a pickled obj from the specified location on the path.
        
        Args:
            file_name (str): the file name to be save too.
            rel_path (str): the relative path from self.root that the file will
              be saved to.
        """
        f_path = path.join(self.root, rel_path, file_name) \
                 if rel_path is not None else path.join(self.root,file_name)

        result = None
        if path.isfile(f_path):
            with open(f_path,"r") as f:
                result = pickle.load(f)
            
        return result
    
    def save_pkl(self, obj, file_name, rel_path=None):
        """Saves the obj passed to the correct location on the path.
        
        Args:
            obj (dict): The dictionary to be written to file.
            file_name (str): the file name to be save too.
            rel_path (str): the relative path from self.root that the file will
              be saved to. 
        """
        f_path = path.join(self.root, rel_path, file_name) \
                 if rel_path is not None else path.join(self.root,file_name)
        
        with open(f_path,"w+") as f:
            pickle.dump(obj,f)
            
    def save_index(self):
        """Writes the unique index for each of the configs to file along with
        the relative path to the atoms.json file        
        """
        with open(path.join(self.root,"index.json"),"w+") as f:
            json.dump(self.index,f)
    
    def _read_index(self):
        """Reads in the index from the index.json file if it exists.
        """
        if path.isfile(path.join(self.root,"index.json")):
            with open(path.join(self.root,"index.json"),"r") as f:
                self.index = json.load(f)
                
    @property  
    def prev(self):
        """Finds the previous group in the database.
        """
        keylist = self.database.steps.keys()
        for i, v in enumerate(keylist):
            if v == self.name and i!=0:
                return self.database.steps[keylist[i-1]]
            
    @property
    def dep(self):
        """Finds the next, or dependent, group in the databes.
        """
        keylist = self.database.steps.keys()
        for i, v in enumerate(keylist):
            if v == self.name and i!=(len(keylist)-1):
                return self.database.steps[keylist[i+1]]
        
    def is_executing(self):
        """Returns True if the database DFT calculations are in process of being
        executed.
        """
        self._expand_sequence()
        if len(self.sequence) == 0:
            is_executing = False
            for i, atoms in self.config_atoms.items():
                is_executing = atoms.calc.is_executing(self.configs[i])
                if is_executing:
                    break                
        else:
            executing = [group.is_executing() for group in self.sequence.values()]
            is_executing = all(executing)
            
        return is_executing
            
    def execute(self, dryrun=False, recovery=False, env_vars=None):
        """Submits the job script for each of the folders in this
        database if they are ready to run.
        Args:
            dryrun (bool): when True, simulate the submission without
              actually submitting.
            recovery (bool): when True, submit the script for running recovery
              jobs.
            env_vars (dict): of environment variables to set before calling the
              execution. The variables will be set back after execution.
        Returns:
            bool: True if the submission generated a job id
            (considered successful).
        """

        self._expand_sequence()
        if len(self.sequence) == 0:
            jobfile = "recovery.sh" if recovery else "jobfile.sh"
            if not path.isfile(path.join(self.root, jobfile)):
                return False

            if not recovery:
                if not all(a.calc.can_execute(self.configs[i])
                           for i, a in self.config_atoms.items()):
                    return False

                #We also need to check that we haven't already submitted this
                #job. Check to see if it is executing.
                if any(a.calc.is_executing(self.configs[i])
                       for i, a in self.config_atoms.items()):
                    return False

                #Make sure that the calculation isn't complete.
                if any(a.calc.can_extract(self.configs[i])
                       for i, a in self.config_atoms.items()):
                    return False                
        
            # We must have what we need to execute. Compile the command and
            # submit.
            from matdb.utility import execute
            cargs = ["sbatch", jobfile]
            if dryrun:
                from matdb.msg import okay
                okay("Executed {} in {}".format(' '.join(cargs), self.root))
                return True
            else:
                xres = execute(cargs, self.root, env_vars=env_vars)

            if len(xres["output"]) > 0 and "Submitted" in xres["output"][0]:
                from matdb.msg import okay
                okay("{}: {}".format(self.root, xres["output"][0].strip()))
                return True
            else:
                return False

        else:
            already_executed = []
            for group in self.sequence.values():
                already_executed.append(group.execute(dryrun=dryrun,
                                                      recovery=recovery,
                                                      env_vars=env_vars))
            return all(already_executed)

    def recover(self, rerun=False):
        """Compiles a list of all DFT runs that didn't complete and compiles the
        `failures` file. Creates a jobfile to re-run the failed
        folders only.
        Args:
            rerun (bool): when True, recreate the jobfile even if it
              already exists. 
        """

        self._expand_sequence()
        
        if len(self.sequence) == 0:
            detail = self.status(False)
            failed = [k for k, v in detail["done"].items() if not v]
            identity = "{0}|{1}".format(self._db_name, self.name)
            xpath = path.join(self.root, "failures")

            if len(failed) > 0:
                #Only write a failures file if we had failures.
                with open(xpath, 'w') as f:
                    f.write('\n'.join(failed))

                imsg = "{0}: queued {1:d} configs for recovery."
                msg.info(imsg.format(identity, len(failed)))
            else:
                msg.okay("{0}: no failures.".format(identity))
                
            #Only create a jobfile if there were actually failures
            if len(failed) > 0:
                self.jobfile(rerun, recovery=True)
            else:
                #Delete any existing recovery files from previous failures.
                from os import remove
                jobfile = path.join(self.root, "recovery.sh")
                if path.isfile(jobfile):
                    remove(jobfile)
                if path.isfile(xpath):
                    remove(xpath)
        else:
            for group in self.sequence.values():
                group.recover(rerun=rerun)
                    
    def jobfile(self, rerun=False, recovery=False):
        """Creates the job array file to run each of the sub-configurations in
        this database.
        Args:
            rerun (bool): when True, recreate the jobfile even if it
              already exists. 
            recovery (bool): when True, configure the jobfile to run
              recovery jobs for those that have previously failed. This uses a
              different template and execution path.
        """

        self._expand_sequence()

        if len(self.sequence) == 0:
            if recovery:
                from matdb.utility import linecount
                target = path.join(self.root, "recovery.sh")
                xpath = path.join(self.root, "failures")
                asize = linecount(xpath)
            else:
                target = path.join(self.root, "jobfile.sh")
                xpath = path.join(self.root, "{}.".format(self.prefix))
                asize = len(self.configs)
            
            if (path.isfile(target) and not rerun) or asize == 0:
                return
        
            # We use the global execution parameters and then any updates
            # locally. We need to add the execution directory (including prefix) and
            # the number of jobs in the array.
            settings = self.database.execution.copy()
            settings.update(self.execution.items())
            
            settings["execution_path"] = xpath
            settings["array_size"] = asize
            
            if "array_limit" in settings and asize < settings["array_limit"]:
                del settings["array_limit"]

            from jinja2 import Environment, PackageLoader
            env = Environment(loader=PackageLoader('matdb', 'templates'))
            if recovery:
                template = env.get_template(settings["template"].replace("array", "recovery"))
            else:
                template = env.get_template(settings["template"])
            
            with open(target, 'w') as f:
                f.write(template.render(**settings))
        else:
            for group in self.sequence.values():
                group.jobfile(rerun=rerun, recovery=recovery)
                    
    def create(self, atoms, cid=None, rewrite=False, sort=None, calcargs=None):
        """Creates a folder within this group to calculate properties.

        Args:
            atoms (matdb.atoms.Atoms): atomic configuration to run.
            cid (int): integer configuration id; if not specified, defaults to
              the next available integer.
            rewrite (bool): when True, overwrite any existing files with the
              latest settings.
            sort (bool): when True, sort the atoms by type so that
              supercell writes work correctly.
            calcargs (dict): additional config-specific arguments for the
              calculator that will be created and attached to the atoms object.

        Returns:
            int: new integer configuration id if one was auto-assigned.
        """
        if len(self.sequence)==0:
            if cid is None:
                cid = len(self.configs) + 1

            from os import path, mkdir
            target = path.join(self.root, "{}.{}".format(self.prefix, cid))
            if not path.isdir(target):
                mkdir(target)

            if path.isfile(path.join(target,"uuid.txt")):
                with open(path.join(target,"uuid.txt"),"r") as f:
                    uid = f.readline().strip()
                    time_stamp = f.readline().strip()
            else:
                uid = str(uuid4())
                time_stamp = str(datetime.now())
                with open(path.join(target,"uuid.txt"),"w+") as f:
                    f.write("{0} \n {1}".format(uid,time_stamp))

            if path.isfile(path.join(target,"atoms.h5")) and rewrite:
                from os import rename
                back_up_path = back_up_path.replace('/','.')+'.atoms.h5'
                new_path = path.join(self.rec_bin.root,"{}-atotms.h5".format(uid))
                rename(path.join(target,'atoms.h5'),new_path)
                self.database.parent.uuids[uid] = new_path
                uid = str(uuid4())
                    
            atoms.uuid = uid
            atoms.time_stamp = time_stamp
            atoms.group_uuid = self.uuid
            lcargs = self.calcargs.copy()
            del lcargs["name"]
            if calcargs is not None:
                lcargs.update(calcargs)
                
            calc = self.calc(atoms, target, self.database.parent.root,
                             self.database.parent.ran_seed, **lcargs)
            calc.create()
            atoms.set_calculator(calc)

            #Finally, store the configuration for this folder.
            self.configs[cid] = target
            self.config_atoms[cid] = atoms

            self.database.parent.uuids[uid] = atoms
            return cid
        else:
            for group in self.sequence.values():
                group.create(atoms, cid=cid, rewrite=rewrite, sort=sort)

    def ready(self):
        """Determines if this database has been completely initialized *and* has
        all its computations' results ready.
        .. note:: This method should be overloaded by a sub-class.
        Raises:
            NotImplementedError: this method is intended to be overloaded by a
            sub-class.
        """
        raise NotImplementedError("Method `ready` must be overloaded by a "
                                  "sub-class.")        

    def is_setup(self):
        """Determines if all the necessary folders for sub-configurations of the seed
        atomic configuration exist.
        """        
        self._expand_sequence()

        if len(self.sequence) == 0:
            #Test to see if we have already set the database up.
            confok = False
            if (len(self.configs) == self.nconfigs or
                len(self.configs) > 0 and self.nconfigs is None):
                imsg = "The {} database has already been setup."
                msg.info(imsg.format(self.name), 2)
                confok = True

            #Don't run setup if the program is currently executing.
            xok = False
            if self.is_executing():
                xok = True

            result = confok or xok
        else:
            already_setup = [group.is_setup() for group in self.sequence.values()]
            result = all(already_setup)

        return result
            
    def setup(self, db_setup, rerun =False):
        """Performs the setup of the database using the `db_setup` function
        passed in by the specific group instance.
        
        Args:
            db_setup (function): a function that will perform the setup for each
                group independently.
            rerun (bool): default value is False.
        """
        if self.prev is None or self.prev.can_extract():
            #Before we attempt to setup the folders, we first need to construct
            #the recursive sequence groups. This cannot happen until the
            #previous group in the database is ready, which is why it happens
            #here rather than in __init__.
            self._expand_sequence()
            if len(self.sequence) == 0:
                ok = self.is_setup()
                if ok and not rerun:
                    return
                db_setup(rerun)
                with open(path.join(self.root,"compute.pkl"),"w+") as f:
<<<<<<< HEAD
                    pickle.dump({"date":datetime.now(),"uuid":self.uuid},f)
=======
                    pickle.dump({"date": datetime.now(),"uuid":self.uuid},f)
>>>>>>> cc8e654b
            else:
                pbar = tqdm(total=len(self.sequence))
                for group in self.sequence.values():
                    group.setup(rerun=rerun)
                    pbar.update(1)
                pbar.close()
        else:
            return False                    
            
    def status(self, print_msg=True):
        """Returns a status message for statistics of sub-configuration
        execution.
        Args:
            print_msg (bool): when True, return a text message with aggregate status
              information; otherwise, return a dict of the numbers involved
        """
        from numpy import count_nonzero as cnz
        ready = {}
        done = {}

        allatoms = list(self.config_atoms.values())
        allconfigs = list(self.configs.values())
        if len(self.sequence) > 0:
            for group in self.sequence.values():
                allatoms.extend(group.config_atoms.values())
                allconfigs.extend(group.configs.values())
                
        for f, a in zip(allconfigs,tqdm(allatoms)):
            ready[f] = a.calc.can_execute(f)
            done[f] = a.calc.can_extract(f)
        
        rdata, ddata = cnz(ready.values()), cnz(done.values())
        N = len(self.configs)        
        is_busy = self.is_executing()

        rmsg = "ready to execute {}/{};".format(rdata, N)
        dmsg = "finished executing {}/{};".format(ddata, N)
        busy = " busy executing..." if is_busy else ""

        if print_msg:
            return "{} {}{}".format(rmsg, dmsg, busy)
        else:
            return {
                "ready": ready,
                "done": done,
                "stats": {
                    "ready": rdata,
                    "done": ddata,
                    "N": N
                },
                "busy": is_busy
            }
        
    def can_extract(self):
        """Runs post-execution routines to clean-up the calculations. This super class
        implementation only checks that each of the sub-config directories has
        the necessary files needed for extraction of output.
        """
        self._expand_sequence()
        if len(self.sequence) == 0:
            if (len(self.configs) != self.nconfigs and
                self.nconfigs is not None):
                #We need to have at least one folder for each config;
                #otherwise we aren't ready to go.
                return False

            result = False
            for f, a in zip(self.configs.values(), self.config_atoms.values()):
                if not a.calc.can_extract(f):
                    msg.std("Config {} not ready for extraction.".format(f))
                    break
            else:
                result = True
            return result
        else: 
            return all(group.can_extract() for group in self.sequence.values())

    def tarball(self, filename="output.tar.gz"):
        """Creates a zipped tar archive that contains each of the specified
        files in sub-sampled configurations' output folders.
        
        Args:
            filename (str): name of the zipped archive to create.
        """
        if len(self.sequence) == 0:
            parts = []
            for fname in self.calc.tarball:
                parts.append("{}.*/{}".format(self.prefix, fname))

            targs = ["tar", "-cvzf", filename, ' '.join(parts)]
            from matdb.utility import execute
            execute(targs, self.root)
        else:
            for group in self.sequence.values():
                group.tarball(filename)

    def extract(self, cleanup="default"):
        """Creates a hdf5 file for each atoms object in the group.

        Args:
            cleanup (str): the level of cleanup to perform after 
              extraction.
        """
        self._expand_sequence()
        if len(self.sequence) == 0 and self.can_extract():
            for cid, folder in self.configs.items():
                if path.isfile(path.join(folder, "atoms.h5")):
                    #We don't need to recreate the atoms objects if they already
                    #exist.
                    continue
                
                atoms = self.config_atoms[cid]
                atoms.calc.extract(folder, cleanup=cleanup)
                atoms.write(path.join(folder,"atoms.h5"))
            return self.can_extract()
        elif len(self.sequence) >0:
            pbar = tqdm(total=len(self.sequence))
            cleaned = []
            for group in self.sequence.values():
                cleaned.append(group.extract(cleanup=cleanup))
                pbar.update(1)
            cleaned = all(cleaned)
            pbar.close()
            if cleaned:
                atoms = self.rset()
                atoms_dict = {"atom_{}".format(Atoms(f).uuid): f for f in atoms}
                from matdb.io import save_dict_to_h5
                with h5py.File(target,"w") as hf:
                    save_dict_to_h5(hf,atoms_dict,'/')
            return cleaned                
        else:
            return self.can_extract()

    def finalize(self):
        """Returns a dictionary of the uuid, hash, parameters, and the rset
        for the group.
        """

        from matdb.atoms import _recursively_convert_units
        
        final_dict["hash"] = self.hash()
        final_dict["uuid"] = self.uuid
        
        rset = self.rset()
        atoms = AtomsList(rset)

        # The rset exists for a set of parameters. We want to know
        # which sets of parameters went into making the rset. 
        msg.info("Finalizing {}".format(self.name))
        pbar = tqdm(total=len(atoms))
        params_dict = {}
        uuids = []
        for atm in atoms:
            this_uuid = atm.group_uuid
            if this_uuid not in uuids:
                # We need to get the parameters for this instance of
                # the group and it's key to store the parameters under
                uuids.append(this_uuid)
                group_inst = self.database.parent.find(this_uuid)
                key = group_inst.key()
                params = group_inst.to_dict(include_time_stamp=True)
                params.extend(group_inst.grpargs)
                params_dict[key] = _recursively_convert_units(params)
            pbar.update(1)

        return final_dict

class Database(object):
    """Represents a Database of groups (all inheriting from :class:`Group`) that 
    are all related be the atomic configuration that they model.
    .. note:: See the list of attributes below which correspond to the sections
      in the YAML database specification file.
    Args:
        name (str): name of the configuration that this database sequence is
          operating for.
        root (str): root directory in which all other database sequences for
          the configurations in the same specification will be stored.
        parent (Controller): instance controlling multiple configurations.
        steps (list): of `dict` describing the kinds of sub-configuration
          database steps to setup.
        splits (dict): keys are split names; values are `float` *training*
          percentages to use.
    Attributes:
        title (str): title for the alloy system that these databases work with.
        config (str): name of the configuration that this database sequence is
          running for.
        species (list): of `str` element names in the alloy system.
        potcars (dict): keys are lower-case element names; values are *suffixes*
          for the various pseudo-potentials that ship with VASP.
        root (str): root directory in which all other database directories will
          be stored. Defaults to the current directory.
        plotdir (str): path to the directory to store plots in for this
          database. Defaults to the parent controller's plot directory.
        incar (dict): keys are valid settings in the INCAR file that should be
          used as defaults for *all* database calculations (with their
          corresponding values).
        kpoints (dict): keys are valid settings for the Mueller k-point PRECALC
          file that should be used as default for *all* database calculations.
        steps (OrderedDict): keys are step names (e.g. `dft`, `calibration`,
          etc.); values are the corresponding class instances.
        parent (Controller): instance controlling multiple configurations.
        rec_bin (RecycleBin): instance of the recycling bin database.
    """
    def __init__(self, name, root, parent, steps, splits):
        self.name = name
        self.config = name.split('.')[0]
        self.root = root
        self.splits = {} if splits is None else splits

        print(self.root)
        if not path.isdir(self.root):
            from os import mkdir
            mkdir(self.root)

        self.rec_bin = RecycleBin(parent,root,splits)
        
        parrefs = ["species", "execution", "plotdir", "calculator"]
        for ref in parrefs:
            setattr(self, ref, getattr(parent, ref))
        self.parent = parent
        
        from importlib import import_module
        self._settings = steps
        """dict: with keys and values describing the kinds of step databases to setup.
        """

        from os import mkdir
        from matdb.utility import ParameterGrid
        self.steps = OrderedDict()
        for dbspec in steps:
            if isinstance(dbspec, six.string_types):
                #This is a reference to an existing database instance that was
                #defined previously.
                instance = self.parent[dbspec]
                self.steps[instance.name] = instance
                continue

            modname, clsname = dbspec["type"].split('.')
            fqdn = "matdb.database.{}".format(modname)
            module = import_module(fqdn)
            if not hasattr(module, clsname):# pragma: no cover
                #We haven't implemented this database type yet, just skip the
                #initialization for now.
                continue
            
            cls = getattr(module, clsname)

            #Make a copy of the original dictionary so that we don't mess up the
            #pointers; then add in the keyword arguments that are missing.
            cpspec = dbspec.copy()
            del cpspec["type"]

            cpspec["pgrid"] = ParameterGrid(cpspec.copy())
            for k in list(cpspec.keys()):
                if "suffix" in k:
                    del cpspec[k]
                elif "*" == k[-1]:
                    cpspec[k[:-1]] = None
                    del cpspec[k]
            
            cpspec["root"] = self.root
            cpspec["parent"] = self
            cpspec["rec_bin"] = self.rec_bin
            #Handle the special cases where settings are specified uniquely for
            #each of the configurations separately.
            for k in list(cpspec.keys()):
                if isinstance(cpspec[k], dict) and self.config in cpspec[k]:
                    cpspec[k] = cpspec[k][self.config]

            instance = cls(**cpspec)
            self.steps[instance.name] = instance

        if path.isfile(path.join(self.root,"{}_uuid.txt".format(self.name))):
            with open(path.join(self.root,"{}_uuid.txt".format(self.name)),"r") as f:
                uid = f.readline().strip()
                time_stamp = f.readline().strip()
        else:
            uid = str(uuid4())
            time_stamp = str(datetime.now())
            with open(path.join(self.root,"{}_uuid.txt".format(self.name)),"w+") as f:
                f.write("{0} \n {1}".format(uid,time_stamp))

        self.uuid = uid
        self.time_stamp = time_stamp
        self.parent.uuids[uid] = self

    def hash_db(self):
        """Creates the hash for the database.
        """
        hashes = ''
        for step in self.steps:
            hashes += ' '
            hashes += step.hash_group()

        return str(sha1(hashes).hexdigest())

    @property
    def isteps(self):
        """Returns a generator over steps in this sequence. The generator yields
        the next step *only* if the previous one is already finished (i.e., the
        `ready()` method returns True.
        """
        previous = None
        for dbname, db in self.steps.items():
            if previous is None or previous[1].ready():
                previous = (dbname, db)
                yield previous
            else:
                raise StopIteration()
            
    def recover(self, rerun=False):
        """Runs recovery on this database to determine which configs failed and
        then create a jobfile to requeue them for compute.
        Args:
            rerun (bool): when True, recreate the jobfile even if it
              already exists. 
        """
        for dbname, db in self.steps.items():
            db.recover(rerun)
            
    def status(self, busy=False):
        """Prints a status message for each of the databases relative
        to VASP execution status.
        Args:
            busy (bool): when True, print a list of the configurations that are
              still busy being computed in DFT.
        """
        from matdb.msg import verbosity
        for dbname, db in self.isteps:
            if not busy:
                imsg = "{}:{} => {}".format(self.name, dbname, db.status(verbosity<2))
                msg.info(imsg)
            else:
                detail = db.status(False)
                running = [k for k, v in detail["done"].items() if not v]
                for config in running:
                    msg.std(config.replace(self.root, ""))
                
        msg.blank(level=1)
            
    def execute(self, recovery=False, env_vars=None):
        """Submits job array files for any of the databases that are ready to
        execute, but which haven't been submitted yet.
        Args:
            recovery (bool): when True, submit the script for running recovery
              jobs.
            env_vars (dict): of environment variables to set before calling the
              execution. The variables will be set back after execution.
        """
        ready = True
        for dbname, db in self.isteps:
            if ready:
                ready = (db.ready() or db.execute(recovery=recovery,
                                                  env_vars=env_vars))
            if not ready:
                imsg = ("Group {}.{} is not ready to execute yet, or is "
                        "already executing. Done.")
                msg.info(imsg.format(self.name, dbname))
                break
        msg.blank()

    def train_file(self, split):
        """Returns the full path to the h5 database file that can be
        used for training.
        Args:
            split (str): name of the split to use.
        """
        return path.join(self.root, "{}-train.h5")

    def holdout_file(self, split):
        """Returns the full path to the h5 database file that can be
        used to validate the potential fit.
        Args:
            split (str): name of the split to use.
        """
        return path.join(self.root, "{}-holdout.h5")

    def super_file(self, split):
        """Returns the full path to the h5 database file that can be
        used to *super* validate the potential fit.
        Args:
            split (str): name of the split to use.
        """
        return path.join(self.root, "{}-super.h5")

    def split(self, recalc=0):
        """Splits the database multiple times, one for each `split` setting in
        the database specification.
        """
        from matdb.database.utility import split

        # Generater the list
        subconfs = []
        for dbname, db in self.isteps:
            if len(db.rset) == 0 or not db.trainable:
                continue
                    
            for configpath in db.rset.values():
                subconfs.append(configpath)

        file_targets = {"train": self.train_file(), "holdout": self.holdout_file(),
                        "super": self.super_file()}
        split(subconfs, self.splits, file_targets, self.root, self.ran_seed, recalc=recalc)
        
    def extract(self, cleanup="default"):
        """Runs the extract methods of each database in the collection, in the
        correct order.

        Args:
            cleanup (str): the level of cleanup to perform after extraction.
        """
        for dbname, db in self.isteps:
            if not db.extract(cleanup=cleanup):
                imsg = "Group {}:{} is not ready yet. Done."
                msg.info(imsg.format(self.name, dbname))
                break
        msg.blank()
            
    def setup(self, rerun=False):
        """Sets up the database collection by generating the POTCAR file and
        initializing any databases that haven't already been initialized.
        .. note:: The db setup functions are setup to only execute once, and then
           only if their dependencies have completed their calculations. This
           method can, therefore, be safely called repeatedly between different
           terminal sessions.
        Args:
            rerun (bool): when True, recreate the folders even if they
              already exist. 
        """
        for dbname, db in self.isteps:
            msg.info("Setting up database {}:{}".format(self.name, dbname))
            db.setup(rerun)
        msg.blank()

    def to_dict(self):
        """Returns a dictionary of the database parameters and settings.
        """
        from matdb.utility import __version__
        from os import sys
        data = {"version":__version__,"python_version":sys.version,"name":self.name,
                "root":self.root,"steps":self._settings,"uuid":self.uuid}
        return data

    def finalize(self):
        """Finalizes the database to a dictionary that can be saved to an h5 file.
        """
        from matdb.atoms import _recursively_convert_units
        
        final_dict = self.to_dict()
        final_dict["hash"] = self.hash()
        final_dict["uuid"] = self.uuid
        
        for dbname, db in self.isteps:
            final_dict["dbname"] = db.finalize()

        for name, trani_perc in self.splits():
            for f in glob(path.join(self.root,"{0}*-ids.pkl".format(name))):
                final_dict[f.split(".pkl")[0]] = _recursively_convert_units(pickle.load(f))

        return final_dict
        
        
class RecycleBin(Database):
    """A database of past calculations to be stored for later use.

    Args:
        parent (Controller): instance controlling multiple configurations.
        root (str): root directory in which the 'RecycleBin' folder will 
          be placed. 
        splits (dict): keys are split names; values are `float` *training*
          percentages to use.
    """

    def __init__(self,parent,root,splits):
        """Sets up the RecycleBin database.
        """
        self.parent = parent
        self.root = path.join(root,"RecycleBin")
        self.splits = {} if splits is None else splits
        if not path.isdir(self.root):
            from os import mkdir
            mkdir(self.root)

        self.steps = {"rec_bin":self}
        self.trainable = True
        self.uuid = str(uuid4())
        self.time_stamp = str(datetime.now())
        self.parent.uuids[self.uuid] = self        

    def to_dict(self):
        pass
        
    @property
    def rset(self):
        """Returns a list of all the atoms object files in the RecycleBin."""
        from glob import glob
        return glob(path.join(self.root,"*.h5"))

    def hash_bin(self):
        """Returns a hash of the atoms objcets in the recycle bin.
        """

        hash_str = ""
        for atom in self.rset():
            temp_atom = Atoms(atom)
            hash_str += convert_dict_to_str(temp_atom.to_dict())

        return str(sha1(hash_str).hexdigest())
    
    def setup(self):
        pass

    def extract(self):
        pass
    
    @property
    def isteps(self):
        pass
    
    def recover(self, rerun=False):
        pass

    def split(self, recalc=0, cfilter=None, dfilter=None):
        """Splits the total available data in the recycle bin.
        Args:
            recalc (int): when non-zero, re-split the data and overwrite any
              existing *.h5 files. This parameter decreases as
              rewrites proceed down the stack. To re-calculate
              lower-level h5 files, increase this value.
            cfilter (list): of `str` patterns to match against *configuration*
              names. This limits which configs are returned.
            dfilter (list): of `str` patterns to match against *database sequence*
              names. This limits which databases sequences are returned.
        """

        from matdb.utility import chdir

        with chdir(self.root):
            super(RecycleBin,self).split(recalc=recalc,cfilter=cfilter,dfilter=dfilter)
    
    def status(self, busy=False):
        pass
        """Prints a status message for each of the databases relative
        to VASP execution status.
        Args:
            busy (bool): when True, print a list of the configurations that are
              still busy being computed in DFT.
        """
        msg.std("Ready")
            
    def execute(self, recovery=False, env_vars=None):
        pass
    
class Controller(object):
    """Implements methods for tying a configuration dictionary (in
    YAML format) to instances of various databases.
    Args:
        config (str): name of the YML file (without the .yml) that
          specifies all information for constructing the set of databases.
        tmpdir (str): path to a temporary directory to use for the
          database. This is for unit testing purposes.

    Attributes:
        specs (dict): the parsed settings from the YAML configuration file.
        collections (dict): keys are configuration names listed in attribute
          `configs` of the YAML file. Values are the :class:`DatabaseCollection`
          instances.
        legacy (dict): keys are legacy database names; values are
          :class:`~matdb.database.legacy.LegacyDatabase`.
        plotdir (str): path to the directory to store plots in for all
          databases.
        venv (str): name of a virtual environment to activate for plotting
          potentials after fitting.
    """
    def __init__(self, config, tmpdir=None):
        from matdb.io import read
        from matdb.utility import check_deps
        self.versions = check_deps()
        self.config = path.expanduser(path.abspath(config))
        if path.isabs(config):
            root, config = path.split(config)
        else:
            root, config = path.dirname(self.config), config
        self.specs = read(root, config)

        #We allow the user to specify paths relative the matdb repo.
        from matdb.utility import relpath
        self.root = relpath(path.expanduser(self.specs["root"]))
        if tmpdir is not None:
            self.root = tmpdir
            
        self.plotdir = path.join(self.root, "plots")
        self.kpathdir = path.join(self.root, "kpaths")
        self.title = self.specs["title"]
        self.legacy = {}
        self.collections = {}
        self.uuids = {}
        self.species = sorted([s for s in self.specs["species"]])
        self.ran_seed = self.specs.get("random_seed",0)
        import random
        random.seed(self.ran_seed)
        
        self.execution = self.specs.get("execution", {})
        self.calculator = self.specs.get("calculator", {})

        self.venv = self.specs.get("venv")

        # We need to split out the databases by user-given name to create
        # the sequences.
        from matdb.database.legacy import LegacyDatabase
        for dbspec in self.specs.get("databases", []):
            if dbspec.get("legacy", False):
                cpspec = dbspec.copy()
                cpspec["root"] = self.root
                cpspec["controller"] = self
                cpspec["splits"] = self.specs.get("splits")
                #We allow the user to specify the folder relative to repository
                #root; this is mainly for unit tests.
                cpspec["folder"] = relpath(cpspec["folder"])
                del cpspec["legacy"]
                self.legacy[cpspec["name"]] = LegacyDatabase(**cpspec)
            else:
                dbname = dbspec["name"]
                if dbname not in self.collections:
                    self.collections[dbname] = {}
                steps = dbspec["steps"]
                db = Database(dbname, self.root, self,
                              steps, self.specs.get("splits"))
                self.collections[dbname][dbspec["name"]] = db

        from os import mkdir
        if not path.isdir(self.plotdir):
            mkdir(self.plotdir)
        if not path.isdir(self.kpathdir):
            mkdir(self.kpathdir)
            
        #If the controller is going to train any potentials, we also need to 
        self.trainers = None
        if "fitting" in self.specs:
            from matdb.fitting.controller import TController
            tdict = self.specs["fitting"].copy()
            tdict["root"] = self.root
            tdict["db"] = self
            self.trainers = TController(**tdict)

    def ifiltered(self, cfilter=None, dfilter=None):
        """Returns a *filtered* generator over sequences in the config collections of
        this object.
        Args:
            cfilter (list): of `str` patterns to match against *configuration*
              names. This limits which configs are returned.
            dfilter (list): of `str` patterns to match against *database sequence*
              names. This limits which databases sequences are returned.
        """
        from fnmatch import fnmatch
        for name, coll in self.collections.items():
            if cfilter is None or any(fnmatch(name, c) for c in cfilter):
                for dbn, seq in coll.items():
                    if dfilter is None or any(fnmatch(dbn, d) for d in dfilter):
                        yield (dbn, seq)

    def relpaths(self, pattern):
        """Finds the relative paths for the seed configurations within the databases that 
        match to the pattern.
        Args:
            pattern (str): the pattern to match.
        """
        from matdb.database.utility import parse_path
        return parse_path(self.root,pattern,ran_seed=self.ran_seed)
    
    def find(self, pattern):
        """Finds a list of :class:`matdb.database.basic.Group` that match the given
        pattern. The pattern is formed using `group.dbname[[.seed].params]`. `*`
        can be used as a wildcard for any portion of the '.'-separated path.
        .. note:: Actually, an :func:`~fnmatch.fnmatch` pattern can be used.
        Args: pattern (str): fnmatch pattern that follows the convention of the
        DB key. Alternatively the pattern can be a uuid. Examples:
        
            Get all the dynamical matrix databases for the `Pd`
            configuration. The example assumes that the database name is
            `phonon` and that it includes a dynamical matrix step.
            >>> Pd = Controller("Pd.yml")
            >>> Pd.find("DynMatrix.phonon.Pd.*")
            Get all the database sequences for liquids across all configurations in
            the database.
            >>> CdWO4 = Controller("CdWO4.yml")
            >>> CdWO4.find("*.liquid*")
            >>> CdWO4.find(uuid)
        """
        from matdb.utility import is_uuid4
        if is_uuid4(pattern):
            return self.uuids[pattern]
        
        if pattern == '*':
            return self.find('*.*')
        
        from fnmatch import fnmatch
        if pattern.count('/') == 3:
            groupname, dbname, seed, params = pattern.split('/')
        elif pattern.count('/') == 2:
            groupname, dbname, seed = pattern.split('/')
            params = None
        elif pattern.count('/') == 1:
            groupname, dbname = pattern.split('/')
            params = None
            seed = None
        else:
            #We must be searching legacy databases; match the pattern against
            #those.
            return [li for ln, li in self.legacy.items() if fnmatch(ln, pattern)]
        
        colls = [v for k, v in self.collections.items() if fnmatch(k, dbname)]

        result = []
        for coll in colls:
            dbs = [dbi for dbn, dbi in coll.items() if fnmatch(dbn, dbname)]
            for dbi in dbs:
                groups = [groupi for groupn, groupi in dbi.steps.items()
                        if fnmatch(groupn, groupname)]

                for group in groups:
                    group._expand_sequence()
                    if len(group.sequence) > 0 and seed is not None:
                        seeds = [si for sn, si in group.sequence.items()
                                 if fnmatch(sn, seed)]
                        for seedi in seeds:
                            seedi._expand_sequence()
                            if len(seedi.sequence) > 0 and params is not None:
                                result.extend([si for sn, si in seedi.sequence.items()
                                               if fnmatch(sn, params)])
                            else:
                                result.append(seedi)
                    else:
                        result.append(group)

        if groupname == '*':
            #Add all the possible legacy databases.
            result.extend([li for ln, li in self.legacy.items()
                           if fnmatch(ln, groupname)])
                    
        return result

    def steps(self):
        """Compiles a list of all steps in this set of databases.
        """
        result = []
        for config, coll in self.collections.items():
            for db_name, db in coll.items():
                for group_name, group in db.steps.items():
                    if len(group.sequence) > 0:
                        for seed_name, seed in group.sequence.items():
                            if len(seed.sequence) > 0:
                                for param_name, param in seed.sequence.items():
                                    result.append("{0}/{1}/{2}/{3}".format(group_name,db_name,
                                                                           seed_name,param_name))
                            else: 
                                result.append("{0}/{1}/{2}".format(group_name,db_name,
                                                                   seed_name))
                    else:
                        result.append("{0}/{1}".format(group_name,db_name))

        return sorted(result)        
    
    def sequences(self):
        """Compiles a list of all sequences in this set of databases.
        """
        result = []
        for config, coll in self.collections.items():
            for db_name, db in coll.items():
                for group_name, group in db.steps.items():
                    if len(group.sequence) > 0:
                        for seed_name, seed in group.sequence.items():
                            if len(seed.sequence) > 0:
                                for param_name, param in seed.sequence.items():
                                    result.append("{0}/{1}".format(seed_name,param_name))
                            else: 
                                result.append("{0}".format(seed_name))

        return sorted(result)        
    
    def __getitem__(self, key):
        """Returns the database object associated with the given key. This is
        necessary because of the hierarchy of objects needed to implement
        sequence repitition via the `ParamaterGrid`.
        """
        if key.count('/') == 3:
            group, dbname, seed, params = key.split('/')
        elif key.count('.') == 2:
            group, dbname, seed = key.split('/')
            seed = None
        else:
            group, dbname = key.split('/')
            seed = None
            params = None
            
        coll = self.collections[dbname][dbname]
        if group.lower() in coll.steps:
            step = coll.steps[group.lower()]
            if seed is not None and seed in step.sequence:
                seq = step.sequence[seed]
                if params is not None and params in seq.sequence:
                    return seq.sequence[params]
                else:
                    return seq
            else:
                return step
        else:
            msg.err("The group name {0} could not be found in the steps of "
                    "the database {1}".format(group.lower(),coll.steps.values()))
                        
    def setup(self, rerun=False, cfilter=None, dfilter=None):
        """Sets up each of configuration's databases.
        Args:
            rerun (bool): when True, recreate the folders even if they
              already exist.
            cfilter (list): of `str` patterns to match against *configuration*
              names. This limits which configs are returned.
            dfilter (list): of `str` patterns to match against *database sequence*
              names. This limits which databases sequences are returned.
        """
        for dbname, seq in self.ifiltered(cfilter, dfilter):
            seq.setup(rerun)

    def extract(self, cfilter=None, dfilter=None, cleanup="default"):
        """Runs extract on each of the configuration's databases.
        Args:
            cfilter (list): of `str` patterns to match against *configuration*
              names. This limits which configs are returned.
            dfilter (list): of `str` patterns to match against *database sequence*
              names. This limits which databases sequences are returned.
            cleanup (str): the level of cleanup to perform after extraction.
        """
        for dbname, seq in self.ifiltered(cfilter, dfilter):
            seq.extract(cleanup=cleanup)

    def execute(self, recovery=False, cfilter=None, dfilter=None, env_vars=None):
        """Submits job array scripts for each database collection.
        Args:
            recovery (bool): when True, submit the script for running recovery
              jobs.
            cfilter (list): of `str` patterns to match against configuration
              names. This limits which configs status is retrieved for.
            dfilter (list): of `str` patterns to match against *database sequence*
              names. This limits which databases sequences are returned.
            env_vars (dict): of environment variables to set before calling the
              execution. The variables will be set back after execution.
        """
        for dbname, seq in self.ifiltered(cfilter, dfilter):
            seq.execute(recovery, env_vars=env_vars)

    def recover(self, rerun=False, cfilter=None, dfilter=None):
        """Runs recovery on this database to determine which configs failed and
        then create a jobfile to requeue them for compute.
        Args:
            rerun (bool): when True, recreate the jobfile even if it
              already exists. 
            cfilter (list): of `str` patterns to match against configuration
              names. This limits which configs status is retrieved
              for.
            dfilter (list): of `str` patterns to match against *database sequence*
              names. This limits which databases sequences are returned.
        """
        for dbname, seq in self.ifiltered(cfilter, dfilter):
            seq.recover(rerun) 
                
    def status(self, busy=False, cfilter=None, dfilter=None):
        """Prints status messages for each of the configuration's
        databases.
        Args:
            busy (bool): when True, print a list of the configurations that are
              still busy being computed in DFT.
            cfilter (list): of `str` patterns to match against configuration
              names. This limits which configs status is retrieved for.
            dfilter (list): of `str` patterns to match against *database sequence*
              names. This limits which databases sequences are returned.
        """
        for dbname, seq in self.ifiltered(cfilter, dfilter):
            seq.status(busy)

    def split(self, recalc=0, cfilter=None, dfilter=None):
        """Splits the total available data in all databases into a training and holdout
        set.

        Args:
            recalc (int): when non-zero, re-split the data and overwrite any
              existing *.h5 files. This parameter decreases as
              rewrites proceed down the stack. To re-calculate
              lower-level h5 files, increase this value.
            cfilter (list): of `str` patterns to match against *configuration*
              names. This limits which configs are returned.
            dfilter (list): of `str` patterns to match against *database sequence*
              names. This limits which databases sequences are returned.
        """
        for dbname, seq in self.ifiltered(cfilter, dfilter):
            seq.split(recalc)

    def hash_dbs(self, cfilter=None, dfilter=None):
        """Hashes the databases into a single hash. 
        
        Args:
            cfilter (list): of `str` patterns to match against *configuration*
              names. This limits which configs are returned.
            dfilter (list): of `str` patterns to match against *database sequence*
              names. This limits which databases sequences are returned.
        """
        hash_all = ''
        for dbname, seq in self.ifiltered(cfilter, dfilter):
            hash_all += ' '
            hash_all += seq.hash_db()

        hash_all += ' '
        hash_all += seq.rec_bin.hash_bin()

        hash_all = str(sha1(hash_all).hexdigest())
        with open(path.join(self.root,"hash.txt"),"w+") as f:
            f.write("{0} \n {1}".format(hash_all,str(datetime.now())))
            
        return hash_all

    def verify_hash(self, hash_cand, cfilter=None, dfilter=None):
        """Verifies that the the candidate hash matches this matdb
        controller's dabateses

        Args:
            hash_cand (str): The candidate hash to check.
            cfilter (list): of `str` patterns to match against *configuration*
              names. This limits which configs are returned.
            dfilter (list): of `str` patterns to match against *database sequence*
              names. This limits which databases sequences are returned.

        Returns:
            True if the hash matches the databases.
        """

        return hash_cand == self.hash_dbs(cfilter=cfilter, dfilter=dfilter)

    def finalize(self, cfilter=None, dfilter=None):
        """Creates the finalized version of the databases that were used for
        fitting the potential. Stored in final_{matdb.version}.h5.

        Args:
            cfilter (list): of `str` patterns to match against *configuration*
              names. This limits which configs are returned.
            dfilter (list): of `str` patterns to match against *database sequence*
              names. This limits which databases sequences are returned.
        """

        from matdb.io import save_dict_to_h5
        from matdb import __version__
        
        final_dict = self.versions.copy()
        final_dict["hash"] = self.hash(cfilter=cfilter, dfilter=dfilter)
        final_dict["yml_file"] = self.specs.copy()
        for dbname, seq in self.ifiltered(cfilter, dfilter):
            final_dict["dbname"] = seq.finalize()

        if "rec_bin" in dfilter or dfilter is None or dfilter=="*":
            final_dict["rec_bin"] = seq.rec_bin.finalize()

        mdb_ver = ".".join(__version__)
        target = path.join(self.root,"final_{}.h5".format(mdb_ver))
        with h5py.File(target,"w") as hf:
            save_dict_to_h5(hf,final_dict,'/')<|MERGE_RESOLUTION|>--- conflicted
+++ resolved
@@ -751,11 +751,7 @@
                     return
                 db_setup(rerun)
                 with open(path.join(self.root,"compute.pkl"),"w+") as f:
-<<<<<<< HEAD
-                    pickle.dump({"date":datetime.now(),"uuid":self.uuid},f)
-=======
                     pickle.dump({"date": datetime.now(),"uuid":self.uuid},f)
->>>>>>> cc8e654b
             else:
                 pbar = tqdm(total=len(self.sequence))
                 for group in self.sequence.values():
