--- conflicted
+++ resolved
@@ -981,13 +981,9 @@
         Args:
             cleanup (str): the level of cleanup to perform after 
               extraction.
-<<<<<<< HEAD
             asis (bool): when True, read the results even if the calculation
               didn't converge to required accuracy.
         """        
-=======
-        """
->>>>>>> d6eb4325
         self._expand_sequence()
         if len(self.sequence) == 0 and self.can_extract():
             for cid, folder in self.configs.items():
