"""Exposes classes and functions for interacting with the database
folders via a simple configuration file.
"""
import abc
import collections
from contextlib import contextmanager
from datetime import datetime
from glob import glob
import pickle
from os import path, mkdir, makedirs, sys, rename, remove
from uuid import uuid4

import ase.db
from collections import OrderedDict
from hashlib import sha1
import h5py
import json
import numpy as np
import lazy_import
from importlib import import_module
calculators = lazy_import.lazy_module("matdb.calculators")
import re
import six
from tqdm import tqdm

from matdb import __version__, msg
from matdb.atoms import Atoms, AtomsList, _recursively_convert_units
from matdb.database.legacy import LegacyDatabase
from matdb.database.utility import parse_path, split
from matdb.fitting.controller import TController
from matdb.io import read, save_dict_to_h5
from matdb.msg import okay, verbosity
from matdb.utility import (chdir, ParameterGrid, convert_dict_to_str,
                            import_fqdn, is_uuid4)

class Group(object):
    """Represents a collection of material configurations (varying in
    structure and composition) from which a machine learning model can
    be created. Includes logic for generating the DFT directories that
    need to be run as well as extracting the relevant data from such
    computations.
    Args:
        execution (dict): key-value pairs of settings for the supercomputer job
          array batch file.
        root (str): full path to the root directory that this database will live
          in.
        parent (matdb.database.controller.Database): the database that this
          group of calculations belong to.
        prefix (str): sub-sampled configurations will be stored using integer
          ids after this prefix; for example `S.1`, `S.2`, etc.
        nconfigs (int): number of displaced configurations to create.
        config_type (str): the type of configuration.
        calculator (dict): a dictionary containing the information for
          the calculator object.
        trainable (bool): True if the groups configs will be used for traning.
        pgrid (ParamaterGrid): The ParameterGrid for the database.
        seeds (list, str, matdb.atoms.Atoms): The location of the files that will be
          read into to make the atoms object or an atoms object.
        cls (subclass): the subclass of :class:`Group`.
        override (dict): a dictionary of with uuids or paths as the
          keys and a dictionary containing parameter: value pairs for
          parameters that need to be adjusted.
        transforms (dict): a dictionary of transformations to apply to the
          seeds of the database before calculations are performed. Format is
          {"name": {"args": dict of keyword args}}, where the "name" keyword
          is the fully qualified path to the function.

    Attributes:
        atoms (matdb.atoms.Atoms): a single atomic configuration from
          which many others may be derived using MD, phonon
          displacements, etc.
        configs (dict): keys are integer identifiers for the particular
          configuration; values are paths (relative to the base atoms root
          directory) in which calculations are performed.
        root (str): full path to the root directory that this database will live
          in.
        database (matdb.database.controller.Database): parent database
          to which this group belongs.
        prefix (str): sub-sampled configurations will be stored using integer
          ids after this prefix; for example `S.1`, `S.2`, etc.
        nconfigs (int): number of displaced configurations to create.
        pgrid (ParamaterGrid): The ParameterGrid for the database.
        grpargs (dict): default arguments to construct the new groups; will
          be overridden by any parameter grid specs.
        splittable (bool): when True, this Group can be split into training,
          holdout and super sets because its configs are independent; otherwise,
          the configs are kept together and used *only* in the training set.
    """
    seeded = False
    splittable = True

    def __init__(self, cls=None, root=None, parent=None, prefix='S', pgrid=None,
                 nconfigs=None, calculator=None, seeds=None,
                 config_type=None, execution=None, trainable=False, override=None,
                 rec_bin=None, transforms = None):
        if isinstance(parent, Database):
            #Because we allow the user to override the name of the group, we
            #have to expand our root to use that name over here. However, for
            #recursively nested groups, we use the root passed in because it
            #already includes the relevant suffixes, etc.
            self.root = path.join(root, "{0}.{1}".format(parent.name, self.name))
        else:
            self.root = root

        if not path.isdir(self.root):
            mkdir(self.root)

        self.index = {}
        self._read_index()

        self.cls = cls
        self.parent = parent
        self.execution = execution if execution is not None else {}
        self.atoms = None
        self.transforms = transforms if transforms is not None else {}

        self._trainable = trainable
        self.is_seed_listed = None
        if seeds is not None:
            self.is_seed_listed = isinstance(seeds, (list, six.string_types))

        self.rec_bin = rec_bin
        self.seeds = None
        self.pgrid = pgrid
        self._seed = seeds
        """list, str, matdb.atoms.Atoms: The location of the files that will be
        read into to make the atoms object or an atoms object. This is the
        parameter that was passed as the seed for the group constructor; for
        recursive constructions, it starts as a list of seed patterns, which
        gets expanded into individual seeds, which may then be coupled to
        parameter grid specs.
        """
        self.grpargs = dict(parent=self, prefix=prefix, nconfigs=nconfigs,
                            trainable=trainable, execution=execution,
                            config_type=config_type, calculator=calculator)

        self.sequence = OrderedDict()
        self.calc = None
        self.calcargs = self.database.calculator.copy()
        if calculator is not None:
            self.calcargs.update(calculator)
        self.calc = getattr(calculators, self.calcargs["name"])

        self.prefix = prefix
        self.nconfigs = nconfigs
        self.config_type = config_type

        self._nsuccess = 0
        """int: number of configurations whose output files were successfully
        converted to XYZ format. Should be equal to :attr:`nconfigs` if the
        database is complete.
        """
        self._db_name = self.database.name

        #Try and load existing folders that match the prefix into the configs
        #list.
        self.configs = {}
        self.config_atoms = {}
        self._rx_folder = re.compile(r"{}\.\d+".format(prefix))

        with chdir(self.root):
            for folder in glob("{}.*".format(prefix)):
                #We aren't interested in files, or folders that just happen to match
                #the naming convention.
                if not path.isdir(path.join(self.root, folder)):
                    continue
                if not self._rx_folder.match(folder):
                    continue

                cid = int(folder.split('.')[1])
                self.configs[cid] = path.join(self.root, folder)
                if path.isfile(path.join(self.configs[cid],"atoms.h5")):
                    self.config_atoms[cid] = Atoms(path.join(self.configs[cid],"atoms.h5"))
                elif path.isfile(path.join(self.configs[cid],"pre_comp_atoms.h5")):
                    self.config_atoms[cid] = Atoms(path.join(self.configs[cid],"pre_comp_atoms.h5"))
                else:
                    msg.warn("No config atoms available for {}.".format(self.configs[cid]))

        if path.isfile(path.join(
                self.root,"{}_{}_uuid.txt".format(self._db_name,self.prefix))):
            with open(path.join(
                    self.root,"{}_{}_uuid.txt".format(self._db_name,self.prefix)),"r") as f:
                uid = f.readline().strip()
                time_stamp = f.readline().strip()
        else:
            uid = str(uuid4())
            time_stamp = str(datetime.now())
            with open(path.join(
                    self.root,"{}_{}_uuid.txt".format(self._db_name,self.prefix)),"w") as f:
                f.write("{0} \n {1}".format(str(uid),str(time_stamp)))

        self.time_stamp = time_stamp
        self.uuid = uid
        self.database.parent.uuids[str(self.uuid)] = self

        self.override = override.copy() if override is not None else {}
        if bool(override):
            for k,v in override:
                obj_ins = self.database.controller.find(k)
                if isinstance(obj_ins,Atoms):
                    if "calc" in v:
                        if self.rec_bin is not None:
                            #construct the path for the object in the recycling bin
                            new_path = path.join(self.rec_bin.root,
                                                 "{}-atoms.h5".format(obj_ins.uuid))
                            obj_ins.write(new_path)
                            self.database.parent.uuids[obj_ins.uuid] = new_path
                            if path.isfile(path.join(obj_ins.calc.folder,"atoms.h5")):
                                # from os import remove
                                remove(path.join(obj_ins.calc.folder,"atoms.h5"))
                            # Make a new uuid for the new atoms object
                            # and overwrite the uuid file.
                            obj_ins.uuid = str(uuid4())
                            obj_ins.time_stamp = str(datetime.now())
                            with open(path.join(
                                    obj_ins.root,
                                    "{}_{}_uuid.txt".format(obj_ins._db_name,
                                                            obj_ins.prefix)),"w+") as f:
                                f.write("{0} \n {1}".format(obj_ins.uuid,obj_ins.time_stamp))
                            self.database.parent.uuids[obj_ins.uuid] = obj_ins

                        lcargs = None
                        if "name" in v["calc"]:
                            new_calc = getattr(calculators, v["calc"]["name"])
                            if "Tracy" in v["calc"]["name"]:
                                lcargs = self._tracy_setup(calcargs = v["calc"]["calcargs"])
                        else:
                            new_calc = obj_ins.calc

                        if lcargs is None:
                            lcargs = self.calcargs.copy()
                            lcargs.update(v["calc"]["calcargs"])
                            del lcargs["name"]

                        calc = new_calc(atoms, obj_ins.calc.folder, obj_ins.calc.contr_dir,
                                        obj_ins.calc.ran_seed, **lcargs)
                        obj_ins.set_calculator(calc)
                elif path.isfile(obj_ins):
                    #If the object is a file path then it's pointing
                    #to an old instance of a class objcet that has
                    #been saved to file.
                    msg.warn("Can't update object, it has already been overwritten.")
                else:
                    args = obj_ins.to_dict()
                    if self.rec_bin is not None:
                        for atm in self.fitting_configs():
                            # from os import rename
                            atms = Atoms(atm)
                            new_atm = path.join(selg.rec_bin.root,
                                                "{}-atoms.h5".format(atms.uuid))
                            self.database.parent.uuids[atms.uuid] = new_atm
                            rename(atm,new_atm)
                    obj_ins.save_pkl(obj_ins.to_dict(),"{}.pkl".format(self.uuid))
                    self.database.parent.uuids[obj_ins.uuid] = path.join(obj_ins.root,
                                                                         "{}.pkl".format(
                                                                             self.uuid))
                    args.update(v)
                    obj_ins.__init__(**args)
                    obj_ins.uuid = str(uuid4())
                    obj_ins.time_stamp = str(datetime.now())
                    with open(path.join(obj_ins.root,
                                        "{}_{}_uuid.txt".format(obj_ins._db_name,
                                                                obj_ins.prefix)),"w+") as f:
                        f.write("{0} \n {1}".format(obj_ins.uuid,obj_ins.time_stamp))
                    self.database.parent.uuids[obj_ins.uuid] = obj_ins
                    obj_ins.setup(rerun=1)

    @property
    def key(self):
        """Returns the directory name for the group (i.e.,
        :func:`os.path.basename`).
        """
        return path.basename(self.root)

    @property
    def calculator(self):
        """Returns a representative calculator for the group. This will be the calculator
        attached to one of the :attr:`config_atoms` in the expanded group.
        """
        if len(self.config_atoms) == 0:
            self._expand_sequence()

        result = None
        if len(self.sequence) > 0:
            result = next(iter(self.sequence.values())).calculator
        else:
            try:
                result = next(iter(self.config_atoms.values())).get_calculator()
            except:
                raise
        return result

    @property
    def iconfigs(self):
        """Provides a generator over all the configurations in this group and its
        children.
        """
        self._expand_sequence()
        if len(self.sequence) > 0:
            for group in self.sequence.values():
                for atoms in group.iconfigs:
                    yield atoms
        else:
            for atoms in self.config_atoms.values():
                yield atoms

    def _expand_sequence(self):
        """Recursively expands the nested groups to populate :attr:`sequence`.
        """
        self._expand_seeds(self._seed)
        if self.seeds is not None:
            for seedname, at_seed in self.seeds.items():
                seed_root = path.join(self.root, seedname)
                if not path.isdir(seed_root):
                    mkdir(seed_root)

                clsargs = self.grpargs.copy()
                clsargs["pgrid"] = self.pgrid
                if self.pgrid is None or len(self.pgrid) == 0:
                    clsargs.update(self.pgrid.params)
                clsargs["root"] = seed_root
                clsargs["seeds"] = at_seed
                if isinstance(at_seed,Atoms):
                    self.atoms = at_seed
                if self.cls is None: #pragma: no cover
                    msg.err("The Group must have a class to have seeds.")
                self.sequence[seedname] = self.cls(**clsargs)
        else:
            if self.pgrid is not None and len(self.pgrid) > 0:
                for pkey in self.pgrid:
                    this_root = path.join(self.root, pkey)
                    if not path.isdir(this_root):
                        mkdir(this_root)

                    clsargs = self.grpargs.copy()
                    clsargs.update(self.pgrid[pkey])
                    clsargs["root"] = this_root
                    clsargs["seeds"] = self._seed
                    if isinstance(self._seed,Atoms):
                        self.atoms = self._seed
                    if self.cls is None: #pragma: no cover
                        msg.err("The Group must have a class to have a parameter grid.")
                    self.sequence[pkey] = self.cls(**clsargs)
            else:
                self.atoms = self._seed

    def _expand_seeds(self, seeds):
        """Expands explicitly listed seed wildcard patterns to populate the
        :attr:`seeds` dict.
        Args:
            seeds (list, str, matdb.atoms.Atoms): The location of the files that will be
              read into to make the atoms object or an atoms object.
        """
        if self.is_seed_listed:
            self.seeds = OrderedDict()
            for atomspec in seeds:
                fmt, pattern = atomspec.split(':')
                if fmt == "POSCAR":
                    fmt = "vasp"
                for apath in self.database.parent.relpaths([pattern]):
                    self.seeds[path.basename(apath)] = Atoms(apath, format=fmt)

        elif seeds is None and self.seeded:
            self.seeds = OrderedDict()
            for n_seeds, a in enumerate(self.prev.rset):
                seedname = "seed-{}".format(n_seeds)
                #NB! The previous rset may be a dict with an "atoms" key and
                #additional keys to pass to the group constructor. We copy it to
                #make sure the original rset doesn't modify. For normal cases
                #where it is simply an Atoms object, the copy performs the same
                #function.
                self.seeds[seedname] = a.copy()

    @property
    def database(self):
        """Returns the parent :class:`matdb.database.controller.Database` instance for
        this group, irrespective of how deep it is in the recursive stack.
        """
        if isinstance(self.parent, Database):
            return self.parent
        elif isinstance(self.parent, Group):
            return self.parent.database
        else:
            return None

    @property
    def trainable(self):
        """Determines if the group configs should be used for training.
        """
        if self.dep is None:
            return True
        else:
            return self._trainable

    @abc.abstractproperty
    def fitting_configs(self):
        """Returns a :class:`matdb.atoms.AtomsList` for all configs in this group.
        """
        pass #pragma: no cover

    @abc.abstractmethod
    def sub_dict(self):
        """Returns a dictionary of the parameters passed in to create this
        group.
        """
        pass #pragma: no cover

    def to_dict(self,include_time_stamp=True):
        """Returns a dictionary of the parameters passed into the group instance.
        """
        # from matdb import __version__
        # import sys

        kw_dict = self.grpargs.copy()
        args_dict = {"root": self.root, "override": self.override,
                     "version":__version__, "python_version":sys.version}
        if include_time_stamp:
            args_dict["datetime"] = str(datetime.now())

        kw_dict.update(args_dict)
        if "parent" in kw_dict:
            del kw_dict["parent"]

        kw_dict.update(self.sub_dict())
        return kw_dict

    @property
    def rset_file(self):
        """Returns the full path to the `rset.h5` file for this group.
        """
        return path.join(self.root, "rset.h5")

    @abc.abstractproperty
    def rset(self):
        """Saves the rset for the group and all sequences of the group.
        """
        pass #pragma: no cover

    def hash_group(self):
        """Hashes the rset and the parameters of the  for the group.
        """
        # from matdb.utility import convert_dict_to_str
        hash_str = convert_dict_to_str(self.to_dict(include_time_stamp=False))
        for atom in self.rset:
            temp_atom = Atoms(atom)
            hash_str += convert_dict_to_str(temp_atom.to_dict())

        return str(sha1(hash_str).hexdigest())

    def load_pkl(self, file_name, rel_path=None):
        """Loads a pickled obj from the specified location on the path.

        Args:
            file_name (str): the file name to be save too.
            rel_path (str): the relative path from self.root that the file will
              be saved to.
        """
        f_path = path.join(self.root, rel_path, file_name) \
                 if rel_path is not None else path.join(self.root,file_name)

        result = None
        if path.isfile(f_path):
            with open(f_path,"r") as f:
                result = pickle.load(f)

        return result

    def save_pkl(self, obj, file_name, rel_path=None):
        """Saves the obj passed to the correct location on the path.

        Args:
            obj (dict): The dictionary to be written to file.
            file_name (str): the file name to be save too.
            rel_path (str): the relative path from self.root that the file will
              be saved to.
        """
        f_path = path.join(self.root, rel_path, file_name) \
                 if rel_path is not None else path.join(self.root,file_name)

        with open(f_path,"w+") as f:
            pickle.dump(obj,f)

    def save_index(self):
        """Writes the unique index for each of the configs to file along with
        the relative path to the atoms.json file
        """
        with open(path.join(self.root,"index.json"),"w+") as f:
            json.dump(self.index,f)

    def _read_index(self):
        """Reads in the index from the index.json file if it exists.
        """
        if path.isfile(path.join(self.root,"index.json")):
            with open(path.join(self.root,"index.json"),"r") as f:
                self.index = json.load(f)

    @property
    def prev(self):
        """Finds the previous group in the database.
        """
        keylist = self.database.steps.keys()
        for i, v in enumerate(keylist):
            if v == self.name and i!=0:
                return self.database.steps[keylist[i-1]]

    @property
    def dep(self):
        """Finds the next, or dependent, group in the databes.
        """
        keylist = self.database.steps.keys()
        for i, v in enumerate(keylist):
            if v == self.name and i!=(len(keylist)-1):
                return self.database.steps[keylist[i+1]]

    def is_executing(self):
        """Returns True if the database DFT calculations are in process of being
        executed.
        """
        self._expand_sequence()
        if len(self.sequence) == 0:
            is_executing = False
            for i, atoms in self.config_atoms.items():
                is_executing = atoms.calc.is_executing(self.configs[i])
                if is_executing:
                    break
        else:
            executing = [group.is_executing() for group in self.sequence.values()]
            is_executing = all(executing)

        return is_executing

    def execute(self, dryrun=False, recovery=False, env_vars=None):
        """Submits the job script for each of the folders in this
        database if they are ready to run.
        Args:
            dryrun (bool): when True, simulate the submission without
              actually submitting.
            recovery (bool): when True, submit the script for running recovery
              jobs.
            env_vars (dict): of environment variables to set before calling the
              execution. The variables will be set back after execution.
        Returns:
            bool: True if the submission generated a job id
            (considered successful).
        """

        self._expand_sequence()
        if len(self.sequence) == 0:
            jobfile = "recovery.sh" if recovery else "jobfile.sh"
            if not path.isfile(path.join(self.root, jobfile)):
                return False

            if not recovery:
                if not all(a.calc.can_execute(self.configs[i])
                           for i, a in self.config_atoms.items()):
                    return False

                #We also need to check that we haven't already submitted this
                #job. Check to see if it is executing.
                if any(a.calc.is_executing(self.configs[i])
                       for i, a in self.config_atoms.items()):
                    return False

                #Make sure that the calculation isn't complete.
                if any(a.calc.can_extract(self.configs[i])
                       for i, a in self.config_atoms.items()):
                    return False

            # We must have what we need to execute. Compile the command and
            # submit.
            from matdb.utility import execute
            cargs = ["sbatch", jobfile]
            if dryrun:
                from matdb.msg import okay
                okay("Executed {} in {}".format(' '.join(cargs), self.root))
                return True
            else:
                xres = execute(cargs, self.root, env_vars=env_vars)

            if len(xres["output"]) > 0 and "Submitted" in xres["output"][0]:
                from matdb.msg import okay
                okay("{}: {}".format(self.root, xres["output"][0].strip()))
                return True
            else:
                return False

        else:
            already_executed = []
            for group in self.sequence.values():
                already_executed.append(group.execute(dryrun=dryrun,
                                                      recovery=recovery,
                                                      env_vars=env_vars))
            return all(already_executed)

    def recover(self, rerun=0):
        """Compiles a list of all DFT runs that didn't complete and compiles the
        `failures` file. Creates a jobfile to re-run the failed
        folders only.

        Args:
            rerun (int): when > 0, recreate the jobfile even if it
              already exists.
        """

        self._expand_sequence()

        if len(self.sequence) == 0:
            detail = self.status(False)
            failed = [k for k, v in detail["done"].items() if not v]
            identity = "{0}|{1}".format(self._db_name, self.name)
            xpath = path.join(self.root, "failures")

            if len(failed) > 0:
                #Only write a failures file if we had failures.
                with open(xpath, 'w') as f:
                    f.write('\n'.join(failed))

                imsg = "{0}: queued {1:d} configs for recovery."
                msg.info(imsg.format(identity, len(failed)))
            else:
                msg.okay("{0}: no failures.".format(identity))

            #Only create a jobfile if there were actually failures
            if len(failed) > 0:
                self.jobfile(rerun, recovery=True)
            else:
                #Delete any existing recovery files from previous failures.
                from os import remove
                jobfile = path.join(self.root, "recovery.sh")
                if path.isfile(jobfile):
                    remove(jobfile)
                if path.isfile(xpath):
                    remove(xpath)
        else:
            for group in self.sequence.values():
                group.recover(rerun=rerun)

    def jobfile(self, rerun=0, recovery=False):
        """Creates the job array file to run each of the sub-configurations in
        this database.
        Args:
            rerun (int): when > 0, recreate the jobfile even if it
              already exists.
            recovery (bool): when True, configure the jobfile to run
              recovery jobs for those that have previously failed. This uses a
              different template and execution path.
        """

        self._expand_sequence()

        if len(self.sequence) == 0:
            if recovery:
                from matdb.utility import linecount
                target = path.join(self.root, "recovery.sh")
                xpath = path.join(self.root, "failures")
                asize = linecount(xpath)
            else:
                target = path.join(self.root, "jobfile.sh")
                xpath = path.join(self.root, "{}.".format(self.prefix))
                asize = len(self.configs)

            if (path.isfile(target) and rerun == 0) or asize == 0:
                return

            # We use the global execution parameters and then any updates
            # locally. We need to add the execution directory (including prefix) and
            # the number of jobs in the array.
            settings = self.database.execution.copy()
            settings.update(self.execution.items())

            settings["execution_path"] = xpath
            settings["array_size"] = asize

            if "array_limit" in settings and asize < settings["array_limit"]:
                del settings["array_limit"]

            from jinja2 import Environment, PackageLoader
            env = Environment(loader=PackageLoader('matdb', 'templates'))
            if recovery:
                template = env.get_template(settings["template"].replace("array", "recovery"))
            else:
                template = env.get_template(settings["template"])

            with open(target, 'w') as f:
                f.write(template.render(**settings))
        else:
            for group in self.sequence.values():
                group.jobfile(rerun=rerun, recovery=recovery)

    def _tracy_setup(self, calcargs=None):
        """Extracts the needed information from the group that needs to be
        passed to the Tracy calculator.

        Args:
            calcargs (dict): the updates to the global calculation arguments.
        """
        calcinput = self.calcargs.copy()
        if calcargs is not None:
            calcinput.update(calcargs)
        del calcinput["name"]

        tracy = {}
        exec_settings = self.Database.execution.copy()
        if self.prev is not None and self.seeded:
            tracy["group_preds"] = self.prev.uuid

        if "eCommerce" in exec_settings:
            tracy["ecommerce"] = exec_settings["eCommerce"]

        if "contract_predecessors" in exec_settings:
            tracy["contract_preds"] = exec_settings["contract_predecessors"]

        if "priority" in exec_settings:
            tracy["contract_priority"] = exec_settings["priority"]

        keys = ["time", "flops", "minimum_ram", "minimum_mem", "ncores", "network_latency",
                "role"]
        for key in keys:
            if key not in exec_settings.keys():
                raise ValueError("{0} must be set by the user.")

        tracy["max_time"] = int(exec_settings["time"])*360
        tracy["min_flops"] = int(exec_settings["flops"])
        tracy["min_ram"] = int(exec_settings["minimum_ram"])
        tracy["min_mem"] = int(exec_settings["minimum_mem"])
        tracy["ncores"] = int(exec_settings["ncores"])
        tracy["max_net_lat"] = int(exec_settings["network_latency"])
        tracy["role"] = exec_settings["role"]
        if "notifications" in exec_settings:
            tracy["notifications"] = exec_settings["notifications"]

        return {"calcargs": calcinput, "tracy": tracy}

    def create(self, atoms, cid=None, rewrite=False, sort=None, calcargs=None,
               extractable=True):

        """Creates a folder within this group to calculate properties.
        Args:
            atoms (matdb.atoms.Atoms): atomic configuration to run.
            cid (int): integer configuration id; if not specified, defaults to
              the next available integer.
            rewrite (bool): when True, overwrite any existing files with the
              latest settings.
            sort (bool): when True, sort the atoms by type so that
              supercell writes work correctly.
            calcargs (dict): additional config-specific arguments for the
              calculator that will be created and attached to the atoms object.
            extractable (bool): True if the creation needs to write files for
              later calculation and extraction. If False then we just write
              an atoms.h5 object for later use as a seed for another group.

        Returns:
            int: new integer configuration id if one was auto-assigned.
        """
        from matdb.utility import import_fqdn

        if len(self.sequence)==0:
            if cid is None:
                cid = len(self.configs) + 1

            from os import path, mkdir
            target = path.join(self.root, "{}.{}".format(self.prefix, cid))
            if not path.isdir(target):
                mkdir(target)

            if path.isfile(path.join(target,"uuid.txt")):
                with open(path.join(target,"uuid.txt"),"r") as f:
                    uid = f.readline().strip()
                    time_stamp = f.readline().strip()
            else:
                uid = str(uuid4())
                time_stamp = str(datetime.now())
                with open(path.join(target,"uuid.txt"),"w+") as f:
                    f.write("{0} \n {1}".format(uid,time_stamp))

            if path.isfile(path.join(target,"atoms.h5")) and rewrite:
                from os import rename
                back_up_path = back_up_path.replace('/','.')+'.atoms.h5'
                new_path = path.join(self.rec_bin.root,"{}-atoms.h5".format(uid))
                rename(path.join(target,'atoms.h5'),new_path)
                self.database.parent.uuids[uid] = new_path
                uid = str(uuid4())

            trans_atoms = Atoms()
            trans_atoms.copy_from(atoms)
            for name, func_args in self.transforms.items():
                modojb, func = import_fqdn(name)
                trans_atoms = func(trans_atoms, **func_args)

            trans_atoms.uuid = uid
            trans_atoms.time_stamp = time_stamp
            trans_atoms.group_uuid = self.uuid
            if "Tracy" in self.calcargs["name"]:
                lcargs = self._tracy_setup(calcargs)
            else:
                lcargs = self.calcargs.copy()
                del lcargs["name"]
                if calcargs is not None:
                    lcargs.update(calcargs)

            calc = self.calc(trans_atoms, target, self.database.parent.root,
                             self.database.parent.ran_seed, **lcargs)
            calc.create()
            trans_atoms.set_calculator(calc)
            # Turns out we need this for some seedless configurations.
            if extractable:
                trans_atoms.write(path.join(target,"pre_comp_atoms.h5"))
            else:
                trans_atoms.write(path.join(target,"atoms.h5"))
            #Finally, store the configuration for this folder.
            self.configs[cid] = target
            self.config_atoms[cid] = trans_atoms

            self.database.parent.uuids[uid] = trans_atoms
            return cid
        else:
            for group in self.sequence.values():
                group.create(atoms, cid=cid, rewrite=rewrite, sort=sort)

    def ready(self):
        """Determines if this database has been completely initialized *and* has
        all its computations' results ready.
        .. note:: This method should be overloaded by a sub-class.
        Raises:
            NotImplementedError: this method is intended to be overloaded by a
            sub-class.
        """
        raise NotImplementedError("Method `ready` must be overloaded by a "
                                  "sub-class.")

    def is_setup(self):
        """Determines if all the necessary folders for sub-configurations of the seed
        atomic configuration exist.
        """
        self._expand_sequence()

        if len(self.sequence) == 0:
            #Test to see if we have already set the database up.
            confok = False
            if (len(self.configs) == self.nconfigs or
                len(self.configs) > 0 and self.nconfigs is None):
                imsg = "The {} database has already been setup."
                msg.info(imsg.format(self.name), 2)
                confok = True

            #Don't run setup if the program is currently executing.
            xok = False
            if self.is_executing():
                xok = True

            result = confok or xok
        else:
            already_setup = [group.is_setup() for group in self.sequence.values()]
            result = all(already_setup)

        return result

    def setup(self, db_setup, rerun=0):
        """Performs the setup of the database using the `db_setup` function
        passed in by the specific group instance.

        Args:
            db_setup (function): a function that will perform the setup for each
                group independently.
            rerun (int): values > 0 cause rerunning of the setup at different granularity.
        """
        if self.prev is None or self.prev.can_extract():
            #Before we attempt to setup the folders, we first need to construct
            #the recursive sequence groups. This cannot happen until the
            #previous group in the database is ready, which is why it happens
            #here rather than in __init__.
            self._expand_sequence()
            if len(self.sequence) == 0:
                ok = self.is_setup()
                if ok and rerun == 0:
                    return
                db_setup(rerun)
                with open(path.join(self.root,"compute.pkl"),"w+") as f:
                    pickle.dump({"date": datetime.now(),"uuid":self.uuid},f)
            else:
                pbar = tqdm(total=len(self.sequence))
                for group in self.sequence.values():
                    group.setup(rerun=rerun)
                    pbar.update(1)
                pbar.close()
        else:
            return False

    def status(self, print_msg=True):
        """Returns a status message for statistics of sub-configuration
        execution.
        Args:
            print_msg (bool): when True, return a text message with aggregate status
              information; otherwise, return a dict of the numbers involved
        """
        from numpy import count_nonzero as cnz
        self._expand_sequence()
        ready = {}
        done = {}

        summaries = {}
        if len(self.sequence) > 0:
            for group in tqdm(self.sequence.values()):
                subsummary = group.status(False)
                summaries[group.key] = subsummary

        allatoms = list(self.config_atoms.values())
        allconfigs = list(self.configs.values())
        for f, a in zip(allconfigs,allatoms):
            ready[f] = a.calc.can_execute(f)
            done[f] = a.calc.can_extract(f)

        N = len(self.configs)
        is_busy = self.is_executing()

        for groupname, summary in summaries.items():
            ready.update({"{}.{}".format(groupname, k): v
                          for k, v in summary["ready"].items()})
            done.update({"{}.{}".format(groupname, k): v
                          for k, v in summary["done"].items()})
            N += summary["stats"]["N"]
            is_busy = is_busy and summary["busy"]

        rdata, ddata = cnz(ready.values()), cnz(done.values())
        rmsg = "ready to execute {}/{};".format(rdata, N)
        dmsg = "finished executing {}/{};".format(ddata, N)
        busy = " busy executing..." if is_busy else ""

        if print_msg:
            return "{} {}{}".format(rmsg, dmsg, busy)
        else:
            result = {
                "ready": ready,
                "done": done,
                "stats": {
                    "ready": rdata,
                    "done": ddata,
                    "N": N
                },
                "busy": is_busy
            }
            return result

    def can_extract(self):
        """Runs post-execution routines to clean-up the calculations. This super class
        implementation only checks that each of the sub-config directories has
        the necessary files needed for extraction of output.
        """
        self._expand_sequence()
        if len(self.sequence) == 0:
            if (len(self.configs) != self.nconfigs and
                self.nconfigs is not None):
                #We need to have at least one folder for each config;
                #otherwise we aren't ready to go.
                return False

            result = False
            for f, a in zip(self.configs.values(), self.config_atoms.values()):
                if not a.calc.can_extract(f):
                    msg.std("Config {} not ready for extraction.".format(f), 2)
                    break
            else:
                result = True
            return result
        else:
            return all(group.can_extract() for group in self.sequence.values())

    def tarball(self, filename="output.tar.gz"):
        """Creates a zipped tar archive that contains each of the specified
        files in sub-sampled configurations' output folders.

        Args:
            filename (str): name of the zipped archive to create.
        """
        if len(self.sequence) == 0:
            parts = []
            for fname in self.calc.tarball:
                parts.append("{}.*/{}".format(self.prefix, fname))

            targs = ["tar", "-cvzf", filename, ' '.join(parts)]
            # from matdb.utility import execute
            execute(targs, self.root)
        else:
            for group in self.sequence.values():
                group.tarball(filename)

    def extract(self, cleanup="default", asis=False):
        """Creates a hdf5 file for each atoms object in the group.
        Args:
            cleanup (str): the level of cleanup to perform after
              extraction.
            asis (bool): when True, read the results even if the calculation
              didn't converge to required accuracy.
        """        
        self._expand_sequence()
        if len(self.sequence) == 0 and self.can_extract():
            for cid, folder in self.configs.items():
                if path.isfile(path.join(folder, "atoms.h5")):
                    #We don't need to recreate the atoms objects if they already
                    #exist.
                    continue
                from os import remove
                atoms = self.config_atoms[cid]
                #We only write the atoms.h5 if extraction returns successful.
                if atoms.calc.extract(folder, cleanup=cleanup, asis=asis):
                    atoms.write(path.join(folder, "atoms.h5"))
                    
                # For debugging, we really don't want to remove these yet;
                # otherwise it is a *big pain* to recreate them.
                # if path.isfile(path.join(folder, "pre_comp_atoms.h5")):
                #     remove(path.join(folder, "pre_comp_atoms.h5"))
            return self.can_extract()
        elif len(self.sequence) >0:
            pbar = tqdm(total=len(self.sequence))
            cleaned = []
            for group in self.sequence.values():
                cleaned.append(group.extract(cleanup=cleanup, asis=asis))
                pbar.update(1)
            cleaned = all(cleaned)
            pbar.close()
            if cleaned:
                atoms = self.rset
                atoms_dict = {"atom_{}".format(f.uuid): f.to_dict() for f in atoms}
                from matdb.io import save_dict_to_h5
                with h5py.File(path.join(self.root,"rset.h5"),"w") as hf:
                    save_dict_to_h5(hf,atoms_dict,'/')
            return cleaned
        else:
            return self.can_extract()

    def finalize(self):
        """Returns a dictionary of the uuid, hash, parameters, and the rset
        for the group.
        """

        from matdb.atoms import _recursively_convert_units

        final_dict = self.to_dict()
        final_dict["hash"] = self.hash_group()
        final_dict["uuid"] = self.uuid

        rset = self.rset
        atoms = AtomsList(rset)

        # The rset exists for a set of parameters. We want to know
        # which sets of parameters went into making the rset.
        msg.info("Finalizing {}".format(self.name))
        pbar = tqdm(total=len(atoms))
        params_dict = {}
        uuids = []
        for atm in atoms:
            this_uuid = atm.group_uuid
            if this_uuid not in uuids:
                # We need to get the parameters for this instance of
                # the group and it's key to store the parameters under
                uuids.append(this_uuid)
                group_inst = self.database.parent.find(this_uuid)
                key = group_inst.key
                params = group_inst.to_dict(include_time_stamp=True)
                params[key] = group_inst.grpargs
                params_dict[key] = _recursively_convert_units(params)
            pbar.update(1)

        return final_dict

def _conform_atoms(atoms, ekey, fkey, vkey, hesskey):
    """Renames the parameters and properties in the specified atoms object to
    conform to the energy, force, virial and hessian fitting names.

    Args:
        atoms (matdb.Atoms): configuration to conform values to.
        ekey (str): existing energy parameter key name.
        fkey (str): existing force parameter key name.
        vkey (str): existing virial parameter key name.
        hesskey (str): existing hessian parameter key name.

    Returns:

    matdb.Atoms: new atoms object with the quantities renamed.
    """
    #We need to rename the parameters and properties of the individual atoms
    #objects to match the refkey and global choice of "ref_energy",
    #"ref_force" and "ref_virial". *NB* for some of the fitting
    #configs (for example Hessian fitting), a config may only have
    #an eigenvalue/eigenvector pair and no energy, force or virial
    #information.
    ati = Atoms(path.join(atoms, "atoms.h5"))
    if ekey in ati.params:
        energy = ati.params[ekey]
        ati.params["ref_energy"] = energy
        del ati.params[ekey]
    if fkey in ati.properties:
        force = ati.properties[fkey]
        ati.properties["ref_force"] = force
        del ati.properties[fkey]
    if vkey in ati.params:
        virial = ati.params[vkey]
        ati.params["ref_virial"] = virial
        del ati.params[vkey]

    #There may be many hessian parameters depending on whether
    #custom parameters are used per-eigenvalue.
    for pname in list(ati.params.keys()):
        if hesskey in pname:
            eigval = ati.params[pname]
            repkey = pname.replace(hesskey, "ref_hessian")
            ati.params[repkey] = eigval
            del ati.params[pname]
    for pname in list(ati.properties.keys()):
        if hesskey in pname:
            eigvec = ati.properties[pname]
            repkey = pname.replace(hesskey, "ref_hessian")
            ati.properties[repkey] = eigvec
            del ati.properties[pname]

    return ati

class Database(object):
    """Represents a Database of groups (all inheriting from :class:`Group`) that
    are all related be the atomic configuration that they model.
    .. note:: See the list of attributes below which correspond to the sections
      in the YAML database specification file.
    Args:
        name (str): name of the configuration that this database sequence is
          operating for.
        root (str): root directory in which all other database sequences for
          the configurations in the same specification will be stored.
        parent (Controller): instance controlling multiple configurations.
        steps (list): of `dict` describing the kinds of sub-configuration
          database steps to setup.
        splits (dict): keys are split names; values are `float` *training*
          percentages to use.
        ran_seed (int): random seed to use for splits in this database.

    Attributes:
        title (str): title for the alloy system that these databases work with.
        config (str): name of the configuration that this database sequence is
          running for.
        species (list): of `str` element names in the alloy system.
        potcars (dict): keys are lower-case element names; values are *suffixes*
          for the various pseudo-potentials that ship with VASP.
        root (str): root directory in which all other database directories will
          be stored. Defaults to the current directory.
        plotdir (str): path to the directory to store plots in for this
          database. Defaults to the parent controller's plot directory.
        incar (dict): keys are valid settings in the INCAR file that should be
          used as defaults for *all* database calculations (with their
          corresponding values).
        kpoints (dict): keys are valid settings for the Mueller k-point PRECALC
          file that should be used as default for *all* database calculations.
        steps (OrderedDict): keys are step names (e.g. `dft`, `calibration`,
          etc.); values are the corresponding class instances.
        parent (Controller): instance controlling multiple configurations.
        rec_bin (RecycleBin): instance of the recycling bin database.
    """
    def __init__(self, name, root, parent, steps, splits, ran_seed):
        self.name = name
        self.config = name.split('.')[0]
        self.root = root
        self.splits = {} if splits is None else splits
        self.ran_seed = ran_seed
        self.splitroot = path.join(root, "splits", name)

        from os import mkdir, makedirs
        if not path.isdir(self.root):
            mkdir(self.root)
        if not path.isdir(self.splitroot):
            makedirs(self.splitroot)

        self.rec_bin = RecycleBin(parent,root,splits)

        parrefs = ["species", "execution", "plotdir", "calculator"]
        for ref in parrefs:
            setattr(self, ref, getattr(parent, ref))
        self.parent = parent

        self._settings = steps
        """dict: with keys and values describing the kinds of step databases to setup.
        """

        # from os import mkdir
        from matdb.utility import ParameterGrid
        self.steps = OrderedDict()
        for dbspec in steps:
            if isinstance(dbspec, six.string_types):
                #This is a reference to an existing database instance that was
                #defined previously.
                instance = self.parent[dbspec]
                self.steps[instance.name] = instance
                continue

            modname, clsname = dbspec["type"].split('.')
            fqdn = "matdb.database.{}".format(modname)
            module = import_module(fqdn)
            if not hasattr(module, clsname):# pragma: no cover
                #We haven't implemented this database type yet, just skip the
                #initialization for now.
                msg.warn("The {0} group has not been implemented yet.".format(clsname))
                continue

            cls = getattr(module, clsname)

            #Make a copy of the original dictionary so that we don't mess up the
            #pointers; then add in the keyword arguments that are missing.
            cpspec = dbspec.copy()
            del cpspec["type"]

            cpspec["pgrid"] = ParameterGrid(cpspec.copy())
            for k in list(cpspec.keys()):
                if "suffix" in k:
                    del cpspec[k]
                elif "*" == k[-1]:
                    cpspec[k[:-1]] = None
                    del cpspec[k]

            cpspec["root"] = self.root
            cpspec["parent"] = self
            cpspec["rec_bin"] = self.rec_bin
            #Handle the special cases where settings are specified uniquely for
            #each of the configurations separately.
            for k in list(cpspec.keys()):
                if isinstance(cpspec[k], dict) and self.config in cpspec[k]:
                    cpspec[k] = cpspec[k][self.config]

            instance = cls(**cpspec)
            self.steps[instance.name] = instance

        if path.isfile(path.join(self.root,"{}_uuid.txt".format(self.name))):
            with open(path.join(self.root,"{}_uuid.txt".format(self.name)),"r") as f:
                uid = f.readline().strip()
                time_stamp = f.readline().strip()
        else:
            uid = str(uuid4())
            time_stamp = str(datetime.now())
            with open(path.join(self.root,"{}_uuid.txt".format(self.name)),"w+") as f:
                f.write("{0} \n {1}".format(uid,time_stamp))

        self.uuid = uid
        self.time_stamp = time_stamp
        self.parent.uuids[uid] = self

    def hash_db(self):
        """Creates the hash for the database.
        """
        hashes = ''
        for name, step in self.steps.items():
            hashes += ' '
            hashes += step.hash_group()

        return str(sha1(hashes).hexdigest())

    @property
    def iconfigs(self):
        """Returns a generator over all the configurations in all sub-steps of
        this database.
        """
        for dbname, db in self.isteps():
            for config in db.isteps:
                yield config

    @property
    def isteps(self):
        """Returns a generator over steps in this sequence. The generator yields
        the next step *only* if the previous one is already finished (i.e., the
        `ready()` method returns True.
        """
        previous = None
        for dbname, db in self.steps.items():
            if previous is None or previous[1].ready():
                previous = (dbname, db)
                yield previous
            else:
                raise StopIteration()

    def recover(self, rerun=0):
        """Runs recovery on this database to determine which configs failed and
        then create a jobfile to requeue them for compute.
        Args:
            rerun (int): when > 0, recreate the jobfile even if it
              already exists.
        """
        for dbname, db in self.steps.items():
            db.recover(rerun)

    def status(self, busy=False):
        """Prints a status message for each of the databases relative
        to VASP execution status.
        Args:
            busy (bool): when True, print a list of the configurations that are
              still busy being computed in DFT.
        """
        from matdb.msg import verbosity
        for dbname, db in self.isteps:
            if not busy:
                imsg = "{}:{} => {}".format(self.name, dbname, db.status(verbosity<2))
                msg.info(imsg)
            else:
                detail = db.status(False)
                running = [k for k, v in detail["done"].items() if not v]
                for config in running:
                    msg.std(config.replace(self.root, ""))

        msg.blank(level=1)

    def execute(self, recovery=False, env_vars=None, dryrun=False):
        """Submits job array files for any of the databases that are ready to
        execute, but which haven't been submitted yet.
        Args:
            recovery (bool): when True, submit the script for running recovery
              jobs.
            env_vars (dict): of environment variables to set before calling the
              execution. The variables will be set back after execution.
            dryrun (bool): when True, don't submit any jobs for execution, just
              say what would happen.
        """
        ready = True
        for dbname, db in self.isteps:
            if ready:
                ready = (db.ready() or db.execute(recovery=recovery,
                                                  env_vars=env_vars,
                                                  dryrun=dryrun))
            if not ready:
                imsg = ("Group {}.{} is not ready to execute yet, or is "
                        "already executing. Done.")
                msg.info(imsg.format(self.name, dbname))
                break
        msg.blank()

    def train_file(self, split):
        """Returns the full path to the h5 database file that can be
        used for training.

        Args:
            split (str): name of the split to use.
        """
        return path.join(self.splitroot, "{}-train.h5".format(split))

    def holdout_file(self, split):
        """Returns the full path to the h5 database file that can be
        used to validate the potential fit.

        Args:
            split (str): name of the split to use.
        """
        return path.join(self.splitroot, "{}-holdout.h5".format(split))

    def super_file(self, split):
        """Returns the full path to the h5 database file that can be
        used to *super* validate the potential fit.

        Args:
            split (str): name of the split to use.
        """
        return path.join(self.splitroot, "{}-super.h5".format(split))

    def split(self, recalc=0):
        """Splits the database multiple times, one for each `split` setting in
        the database specification.
        """
        subconfs = AtomsList()
        nonsplit = AtomsList()
        for dbname, db in self.isteps:
            if not db.trainable:
                continue

            ekey, fkey, vkey = ["{}_{}".format(db.calculator.key, q)
                                for q in ["energy", "force", "virial"]]
            hesskey = "{}_hessian".format(db.calculator.key)
            for atconf in db.fitting_configs:
                ati = _conform_atoms(atconf, ekey, fkey, vkey, hesskey)
                if db.splittable:
                    subconfs.append(ati)
                else:
                    nonsplit.append(ati)

        file_targets = {"train": self.train_file, "holdout": self.holdout_file,
                        "super": self.super_file}
        split(subconfs, self.splits, file_targets, self.splitroot,
                        self.ran_seed, recalc=recalc, nonsplit=nonsplit)
<<<<<<< HEAD

    def extract(self, cleanup="default"):
=======
        
    def extract(self, cleanup="default", asis=False):
>>>>>>> 89bd6271
        """Runs the extract methods of each database in the collection, in the
        correct order.

        Args:
            cleanup (str): the level of cleanup to perform after extraction.
            asis (bool): when True, read the results even if the calculation
              didn't converge to required accuracy.
        """
        for dbname, db in self.isteps:
            if not db.extract(cleanup=cleanup, asis=asis):
                imsg = "Group {}:{} is not ready yet. Done."
                msg.info(imsg.format(self.name, dbname), 2)
                break
        msg.blank()

    def setup(self, rerun=0):
        """Sets up the database collection by generating the POTCAR file and
        initializing any databases that haven't already been initialized.
        .. note:: The db setup functions are setup to only execute once, and then
           only if their dependencies have completed their calculations. This
           method can, therefore, be safely called repeatedly between different
           terminal sessions.

        Args:
            rerun (int): when > 0, recreate the folders even if they
              already exist. Higher levels redo more of the work.
        """
        for dbname, db in self.isteps:
            msg.info("Setting up database {}:{}".format(self.name, dbname))
            db.setup(rerun)
        msg.blank()

    def to_dict(self):
        """Returns a dictionary of the database parameters and settings.
        """
        # from matdb.utility import __version__
        # from os import sys
        data = {"version":__version__,"python_version":sys.version,"name":self.name,
                "root":self.root,"steps":self._settings,"uuid":self.uuid}
        return data

    def finalize(self):
        """Finalizes the database to a dictionary that can be saved to an h5 file.
        """
        from matdb.atoms import _recursively_convert_units

        final_dict = self.to_dict()
        final_dict["uuid"] = self.uuid

        if not isinstance(self,RecycleBin):
            final_dict["hash"] = self.hash_db()

            for dbname, db in self.isteps:
                final_dict["dbname"] = db.finalize()

            for name, train_perc in self.splits.items():
                for f in glob(path.join(self.root,"splits",self.name,"{0}*-ids.pkl".format(name))):
                    id_file = open(f,'r')
                    final_dict[f.split(".pkl")[0]] = _recursively_convert_units(pickle.load(id_file), split=True)
        else:
            final_dict["hash"] = self.hash_bin()

        # for name, trani_perc in self.splits.items():
        #     for f in glob(path.join(self.root,"splits",self.name,"{0}*-ids.pkl".format(name))):
        #         id_file = open(f,'r')
        #         final_dict[f.split(".pkl")[0]] = _recursively_convert_units(pickle.load(id_file))

        return final_dict


class RecycleBin(Database):
    """A database of past calculations to be stored for later use.
    Args:
        parent (Controller): instance controlling multiple configurations.
        root (str): root directory in which the 'RecycleBin' folder will
          be placed.
        splits (dict): keys are split names; values are `float` *training*
          percentages to use.
    """

    def __init__(self,parent,root,splits):
        """Sets up the RecycleBin database.
        """
        self.parent = parent
        self.root = path.join(root,"RecycleBin")
        self.splits = {} if splits is None else splits
        if not path.isdir(self.root):
            from os import mkdir
            mkdir(self.root)

        self.steps = {"rec_bin":self}
        self.trainable = True
        self.uuid = str(uuid4())
        self.time_stamp = str(datetime.now())
        self.parent.uuids[self.uuid] = self

    def to_dict(self):
        return {}

    @property
    def rset(self):
        """Returns a list of all the atoms object files in the RecycleBin."""
        from glob import glob
        return glob(path.join(self.root,"*.h5"))

    def hash_bin(self):
        """Returns a hash of the atoms objcets in the recycle bin.
        """
        from matdb.utility import convert_dict_to_str

        hash_str = ""
        for atom in self.rset:
            temp_atom = Atoms(atom)
            hash_str += convert_dict_to_str(temp_atom.to_dict())

        return str(sha1(hash_str).hexdigest())

    def setup(self):
        pass

    def extract(self):
        pass

    @property
    def isteps(self):
        pass

    def recover(self, rerun=0):
        pass

    def split(self, recalc=0, dfilter=None):
        """Splits the total available data in the recycle bin.
        Args:
            recalc (int): when non-zero, re-split the data and overwrite any
              existing *.h5 files. This parameter decreases as
              rewrites proceed down the stack. To re-calculate
              lower-level h5 files, increase this value.
            dfilter (list): of `str` patterns to match against *database sequence*
              names. This limits which databases sequences are returned.
        """
        from matdb.utility import chdir

        with chdir(self.root):
            super(RecycleBin,self).split(recalc=recalc, dfilter=dfilter)

    def status(self, busy=False):
        pass
        """Prints a status message for each of the databases relative
        to VASP execution status.
        Args:
            busy (bool): when True, print a list of the configurations that are
              still busy being computed in DFT.
        """
        msg.std("Ready")

    def execute(self, recovery=False, env_vars=None):
        pass

class Controller(object):
    """Implements methods for tying a configuration dictionary (in
    YAML format) to instances of various databases.
    Args:
        config (str): name of the YML file (without the .yml) that
          specifies all information for constructing the set of databases.
        tmpdir (str): path to a temporary directory to use for the
          database. This is for unit testing purposes.

    Attributes:
        specs (dict): the parsed settings from the YAML configuration file.
        collections (dict): keys are configuration names listed in attribute
          `configs` of the YAML file. Values are the :class:`DatabaseCollection`
          instances.
        legacy (dict): keys are legacy database names; values are
          :class:`~matdb.database.legacy.LegacyDatabase`.
        plotdir (str): path to the directory to store plots in for all
          databases.
        venv (str): name of a virtual environment to activate for plotting
          potentials after fitting.
    """
    def __init__(self, config, tmpdir=None):
        from matdb.utility import relpath
        from matdb.utility import check_deps
        # from matdb.io import read

        self.versions = check_deps()
        self.config = path.expanduser(path.abspath(config))
        if path.isabs(config):
            root, config = path.split(config)
        else:
            root, config = path.dirname(self.config), config
        self.specs = read(root, config)

        #We allow the user to specify paths relative the matdb repo.
        self.root = relpath(path.expanduser(self.specs["root"]))
        if tmpdir is not None:
            self.root = tmpdir

        self.plotdir = path.join(self.root, "plots")
        self.kpathdir = path.join(self.root, "kpaths")
        self.title = self.specs["title"]
        self.legacy = {}
        self.collections = {}
        self.uuids = {}
        self.species = sorted([s for s in self.specs["species"]])

        import random
        self.ran_seed = self.specs.get("random_seed", 0)
        random.seed(self.ran_seed)

        self.execution = self.specs.get("execution", {})
        self.calculator = self.specs.get("calculator", {})

        self.venv = self.specs.get("venv")

        # We need to split out the databases by user-given name to create
        # the sequences.
        from matdb.database.legacy import LegacyDatabase
        for dbspec in self.specs.get("databases", []):
            if dbspec.get("legacy", False):
                cpspec = dbspec.copy()
                cpspec["root"] = self.root
                cpspec["controller"] = self
                cpspec["splits"] = self.specs.get("splits")
                #We allow the user to specify the folder relative to repository
                #root; this is mainly for unit tests.
                cpspec["folder"] = relpath(cpspec["folder"])
                del cpspec["legacy"]
                self.legacy[cpspec["name"]] = LegacyDatabase(**cpspec)
            else:
                dbname = dbspec["name"]
                steps = dbspec["steps"]
                #We use the global random seed by default if one isn't specified
                #explicitly for the database.
                db = Database(dbname, self.root, self,
                              steps, self.specs.get("splits"),
                              self.specs.get("random_seed", self.ran_seed))
                self.collections[dbname] = db

        from os import mkdir
        if not path.isdir(self.plotdir):
            mkdir(self.plotdir)
        if not path.isdir(self.kpathdir):
            mkdir(self.kpathdir)

        #If the controller is going to train any potentials, we also need to
        self.trainers = None
        if "fitting" in self.specs:
            from matdb.fitting.controller import TController
            tdict = self.specs["fitting"].copy()
            tdict["root"] = self.root
            tdict["db"] = self
            self.trainers = TController(**tdict)

    def ifiltered(self, dfilter=None):
        """Returns a *filtered* generator over databases in the collections of this object.

        Args:
            dfilter (list): of `str` patterns to match against *database*
              names. This limits which databases are returned.
        """
        from fnmatch import fnmatch
        for name, dbi in self.collections.items():
            if dfilter is None or any(fnmatch(name, d) for d in dfilter):
                yield (name, dbi)

    def relpaths(self, pattern):
        """Finds the relative paths for the seed configurations within the databases that
        match to the pattern.
        Args:
            pattern (str): the pattern to match.
        """
        from matdb.database.utility import parse_path
        return parse_path(self.root,pattern,ran_seed=self.ran_seed)

    def find(self, pattern):
        """Finds a list of :class:`matdb.database.basic.Group` that match the given
        pattern. The pattern is formed using `group.dbname[[.seed].params]`. `*`
        can be used as a wildcard for any portion of the '.'-separated path.
        .. note:: Actually, an :func:`~fnmatch.fnmatch` pattern can be used.
        Args: pattern (str): fnmatch pattern that follows the convention of the
        DB key. Alternatively the pattern can be a uuid. Examples:

            Get all the dynamical matrix databases for the `Pd`
            configuration. The example assumes that the database name is
            `phonon` and that it includes a dynamical matrix step.
            >>> Pd = Controller("Pd.yml")
            >>> Pd.find("DynMatrix.phonon.Pd.*")
            Get all the database sequences for liquids across all configurations in
            the database.
            >>> CdWO4 = Controller("CdWO4.yml")
            >>> CdWO4.find("*.liquid*")
            >>> CdWO4.find(uuid)
        """
        from matdb.utility import is_uuid4
        if is_uuid4(pattern):
            return self.uuids[pattern]

        from fnmatch import fnmatch
        if pattern.count('/') == 3:
            groupname, dbname, seed, params = pattern.split('/')
        elif pattern.count('/') == 2:
            groupname, dbname, seed = pattern.split('/')
            params = None
        elif pattern.count('/') == 1:
            groupname, dbname = pattern.split('/')
            params = None
            seed = None
        else:
            #We must be searching legacy databases or the pattern given is to
            #match a *database* and not a group.
            dbname = pattern
            groupname, params, seed = None, None, None

        colls = [v for k, v in self.collections.items() if fnmatch(k, dbname)]
        colls.extend([li for ln, li in self.legacy.items() if fnmatch(ln, pattern)])
        result = []
        for dbi in colls:
            if isinstance(dbi, LegacyDatabase) or groupname is None:
                result.append(dbi)
                continue
            groups = [groupi for groupn, groupi in dbi.steps.items()
                      if fnmatch(groupn, groupname)]
            for group in groups:
                group._expand_sequence()
                if len(group.sequence) > 0 and seed is not None:
                    seeds = [si for sn, si in group.sequence.items()
                             if fnmatch(sn, seed)]
                    for seedi in seeds:

                        seedi._expand_sequence()
                        if len(seedi.sequence) > 0 and params is not None:
                            result.extend([si for sn, si in seedi.sequence.items()
                                           if fnmatch(sn, params)])
                        else:
                            result.append(seedi)
                else:
                    result.append(group)

        if groupname == '*':
            #Add all the possible legacy databases.
            result.extend([li for ln, li in self.legacy.items()
                           if fnmatch(ln, groupname)])

        return result

    def steps(self):
        """Compiles a list of all steps in this set of databases.
        """
        result = []
        for db_name, db in self.collections.items():
            for group_name, group in db.steps.items():
                if len(group.sequence) > 0:
                    for seed_name, seed in group.sequence.items():
                        if len(seed.sequence) > 0:
                            for param_name, param in seed.sequence.items():
                                result.append("{0}/{1}/{2}/{3}".format(group_name,db_name,
                                                                           seed_name,param_name))
                        else:
                            result.append("{0}/{1}/{2}".format(group_name,db_name,
                                                                   seed_name))
                else:
                    result.append("{0}/{1}".format(group_name,db_name))

        return sorted(result)

    def sequences(self):
        """Compiles a list of all sequences in this set of databases.
        """
        result = []
        for db_name, db in self.collections.items():
            for group_name, group in db.steps.items():
                if len(group.sequence) > 0:
                    for seed_name, seed in group.sequence.items():
                        if len(seed.sequence) > 0:
                            for param_name, param in seed.sequence.items():
                                result.append("{0}/{1}".format(seed_name,param_name))
                        else:
                            result.append("{0}".format(seed_name))

        return sorted(result)

    def __getitem__(self, key):
        """Returns the database object associated with the given key. This is
        necessary because of the hierarchy of objects needed to implement
        sequence repitition via the `ParamaterGrid`.
        """
        if key.count('/') == 3:
            group, dbname, seed, params = key.split('/')
        elif key.count('/') == 2:
            group, dbname, seed = key.split('/')
            params = None
        else:
            group, dbname = key.split('/')
            seed = None
            params = None

        coll = self.collections[dbname]
        if group.lower() in coll.steps:
            step = coll.steps[group.lower()]
            if seed is not None and seed in step.sequence:
                seq = step.sequence[seed]
                if params is not None and params in seq.sequence:
                    return seq.sequence[params]
                else:
                    return seq
            else:
                return step
        else:
            msg.err("The group name {0} could not be found in the steps of "
                    "the database {1}".format(group.lower(),coll.steps.values()))

    def setup(self, rerun=0, dfilter=None):
        """Sets up each of configuration's databases.

        Args:
            rerun (int): when > 0, recreate the folders even if they
              already exist.
            dfilter (list): of `str` patterns to match against *database*
              names. This limits which databases sequences are returned.
        """
        for dbname, dbi in self.ifiltered(dfilter):
            dbi.setup(rerun)

    def extract(self, dfilter=None, cleanup="default", asis=False):
        """Runs extract on each of the configuration's databases.

        Args:
            dfilter (list): of `str` patterns to match against *database*
              names. This limits which databases are returned.
            cleanup (str): the level of cleanup to perform after extraction.
            asis (bool): when True, read the results even if the calculation
              didn't converge to required accuracy.
        """
        for dbname, dbi in self.ifiltered(dfilter):
            msg.std("Extracting calculation output from {}.".format(dbname), 2)
            dbi.extract(cleanup=cleanup, asis=asis)

    def execute(self, recovery=False, dfilter=None, env_vars=None, dryrun=False):
        """Submits job array scripts for each database collection.

        Args:
            recovery (bool): when True, submit the script for running recovery
              jobs.
            dfilter (list): of `str` patterns to match against *database*
              names. This limits which databases are returned.
            env_vars (dict): of environment variables to set before calling the
              execution. The variables will be set back after execution.
            dryrun (bool): when True, don't submit any jobs for execution, just
              say what would happen.
        """
        for dbname, dbi in self.ifiltered(dfilter):
            dbi.execute(recovery, env_vars=env_vars, dryrun=dryrun)

    def recover(self, rerun=False, dfilter=None):
        """Runs recovery on this database to determine which configs failed and
        then create a jobfile to requeue them for compute.

        Args:
            rerun (bool): when True, recreate the jobfile even if it
              already exists.
            dfilter (list): of `str` patterns to match against *database*
              names. This limits which databases are returned.
        """
        for dbname, dbi in self.ifiltered(dfilter):
            dbi.recover(rerun)

    def status(self, busy=False, dfilter=None):
        """Prints status messages for each of the configuration's databases.

        Args:
            busy (bool): when True, print a list of the configurations that are
              still busy being computed in DFT.
            dfilter (list): of `str` patterns to match against *database*
              names. This limits which databases are returned.

        """
        for dbname, dbi in self.ifiltered(dfilter):
            dbi.status(busy)

    def split(self, recalc=0, dfilter=None):
        """Splits the total available data in all databases into a training and holdout
        set.
        Args:
            recalc (int): when non-zero, re-split the data and overwrite any
              existing *.h5 files. This parameter decreases as
              rewrites proceed down the stack. To re-calculate
              lower-level h5 files, increase this value.
            dfilter (list): of `str` patterns to match against *database sequence*
              names. This limits which databases sequences are returned.
        """
        for dbname, dbi in self.ifiltered(dfilter):
            dbi.split(recalc)

    def hash_dbs(self, dfilter=None):
        """Hashes the databases into a single hash.

        Args:
            dfilter (list): of `str` patterns to match against *database*
              names. This limits which databases are returned.
        """
        hash_all = ''
        for dbname, seq in self.ifiltered(dfilter):
            hash_all += ' '
            hash_all += seq.hash_db()

        hash_all += ' '
        hash_all += seq.rec_bin.hash_bin()

        hash_all = str(sha1(hash_all).hexdigest())
        with open(path.join(self.root,"hash.txt"),"w+") as f:
            f.write("{0} \n {1}".format(hash_all,str(datetime.now())))

        return hash_all

    def verify_hash(self, hash_cand, dfilter=None):
        """Verifies that the the candidate hash matches this matdb controller's databases.

        Args:
            hash_cand (str): The candidate hash to check.
            dfilter (list): of `str` patterns to match against *database*
              names. This limits which databases are returned.

        Returns:
            True if the hash matches the databases.
        """
        return hash_cand == self.hash_dbs(dfilter=dfilter)

    def finalize(self, dfilter=None):
        """Creates the finalized version of the databases that were used for
        fitting the potential. Stored in final_{matdb.version}.h5.
        Args:
            dfilter (list): of `str` patterns to match against *database*
              names. This limits which databases are returned.
        """

        # from matdb.io import save_dict_to_h5
        # from matdb import __version__

        final_dict = self.versions.copy()
        final_dict["hash"] = self.hash_dbs(dfilter=dfilter)
        final_dict["yml_file"] = self.specs.copy()
        for dbname, seq in self.ifiltered(dfilter):
            final_dict[dbname] = seq.finalize()

        if (dfilter is not None and "rec_bin" in dfilter) or dfilter is None or dfilter=="*":
            final_dict["rec_bin"] = seq.rec_bin.finalize()

        str_ver = []
        for item in __version__:
            str_ver.append(str(item))
        mdb_ver = ".".join(str_ver)
        target = path.join(self.root,"final_{}.h5".format(mdb_ver))

        with h5py.File(target,"w") as hf:
            save_dict_to_h5(hf,final_dict,'/')<|MERGE_RESOLUTION|>--- conflicted
+++ resolved
@@ -1377,13 +1377,8 @@
                         "super": self.super_file}
         split(subconfs, self.splits, file_targets, self.splitroot,
                         self.ran_seed, recalc=recalc, nonsplit=nonsplit)
-<<<<<<< HEAD
-
-    def extract(self, cleanup="default"):
-=======
         
     def extract(self, cleanup="default", asis=False):
->>>>>>> 89bd6271
         """Runs the extract methods of each database in the collection, in the
         correct order.
 
