--- conflicted
+++ resolved
@@ -1294,12 +1294,8 @@
         """Splits the database multiple times, one for each `split` setting in
         the database specification.
         """
-<<<<<<< HEAD
-        subconfs = []
-=======
         subconfs = AtomsList()
         nonsplit = AtomsList()
->>>>>>> 1e8d2205
         for dbname, db in self.isteps:
             if not db.trainable:
                 continue
@@ -1308,50 +1304,11 @@
                                 for q in ["energy", "force", "virial"]]
             hesskey = "{}_hessian".format(db.calculator.key)
             for atconf in db.fitting_configs:
-<<<<<<< HEAD
-                #We need to rename the parameters and properties of the individual atoms
-                #objects to match the refkey and global choice of "ref_energy",
-                #"ref_force" and "ref_virial". *NB* for some of the fitting
-                #configs (for example Hessian fitting), a config may only have
-                #an eigenvalue/eigenvector pair and no energy, force or virial
-                #information.
-                print atconf
-                ati = Atoms(path.join(atconf,"atoms.h5"))
-                if ekey in ati.params:
-                    energy = ati.params[ekey]
-                    ati.params["ref_energy"] = energy
-                    del ati.params[ekey]
-                if fkey in ati.properties:
-                    force = ati.properties[fkey]
-                    ati.properties["ref_force"] = force
-                    del ati.properties[fkey]
-                if vkey in ati.params:
-                    virial = ati.params[vkey]
-                    ati.params["ref_virial"] = virial
-                    del ati.params[vkey]
-
-                #There may be many hessian parameters depending on whether
-                #custom parameters are used per-eigenvalue.
-                for pname in list(ati.params.keys()):
-                    if hesskey in pname:
-                        eigval = ati.params[pname]
-                        repkey = pname.replace(hesskey, "ref_hessian")
-                        ati.params[repkey] = eigval
-                        del ati.params[pname]
-                for pname in list(ati.properties.keys()):
-                    if hesskey in pname:
-                        eigvec = ati.properties[pname]
-                        repkey = pname.replace(hesskey, "ref_hessian")
-                        ati.properties[repkey] = eigvec
-                        del ati.properties[pname]
-                subconfs.append(ati)
-=======
                 ati = _conform_atoms(atconf, ekey, fkey, vkey, hesskey)
                 if db.splittable:
                     subconfs.append(ati)
                 else:
                     nonsplit.append(ati)
->>>>>>> 1e8d2205
                 
         file_targets = {"train": self.train_file, "holdout": self.holdout_file,
                         "super": self.super_file}
