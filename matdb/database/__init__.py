"""Exposes classes and functions for interacting with the database
folders via a simple configuration file.
"""
import abc
import collections
from contextlib import contextmanager
from datetime import datetime
from glob import glob
import pickle
from os import path, mkdir, makedirs, sys, rename, remove
from uuid import uuid4

import ase.db
from collections import OrderedDict
from hashlib import sha1
import h5py
import json
import numpy as np
import lazy_import
from importlib import import_module
calculators = lazy_import.lazy_module("matdb.calculators")
import re
import six
from tqdm import tqdm
<<<<<<< HEAD
from hashlib import sha1
from matdb.database.utility import split
from matdb.utility import chdir, ParameterGrid, convert_dict_to_str, import_fqdn, _set_config_path
=======

from matdb import __version__, msg
from matdb.atoms import Atoms, AtomsList, _recursively_convert_units
>>>>>>> 9b5be34b
from matdb.database.legacy import LegacyDatabase
from matdb.database.utility import parse_path, split
from matdb.fitting.controller import TController
from matdb.io import read, save_dict_to_h5
from matdb.msg import okay, verbosity
from matdb.utility import (chdir, ParameterGrid, convert_dict_to_str,
                            import_fqdn, is_uuid4)

class Group(object):
    """Represents a collection of material configurations (varying in
    structure and composition) from which a machine learning model can
    be created. Includes logic for generating the DFT directories that
    need to be run as well as extracting the relevant data from such
    computations.
    Args:
        execution (dict): key-value pairs of settings for the supercomputer job
          array batch file.
        root (str): full path to the root directory that this database will live
          in.
        parent (matdb.database.controller.Database): the database that this
          group of calculations belong to.
        prefix (str): sub-sampled configurations will be stored using integer
          ids after this prefix; for example `S.1`, `S.2`, etc.
        nconfigs (int): number of displaced configurations to create.
        config_type (str): the type of configuration.
        calculator (dict): a dictionary containing the information for
          the calculator object.
        trainable (bool): True if the groups configs will be used for traning.
        pgrid (ParamaterGrid): The ParameterGrid for the database.
        seeds (list, str, matdb.atoms.Atoms): The location of the files that will be
          read into to make the atoms object or an atoms object.
        cls (subclass): the subclass of :class:`Group`.
        override (dict): a dictionary of with uuids or paths as the
          keys and a dictionary containing parameter: value pairs for
          parameters that need to be adjusted.
        transforms (dict): a dictionary of transformations to apply to the
          seeds of the database before calculations are performed. Format is
          {"name": {"args": dict of keyword args}}, where the "name" keyword
          is the fully qualified path to the function.

    Attributes:
        atoms (matdb.atoms.Atoms): a single atomic configuration from
          which many others may be derived using MD, phonon
          displacements, etc.
        configs (dict): keys are integer identifiers for the particular
          configuration; values are paths (relative to the base atoms root
          directory) in which calculations are performed.
        root (str): full path to the root directory that this database will live
          in.
        database (matdb.database.controller.Database): parent database
          to which this group belongs.
        prefix (str): sub-sampled configurations will be stored using integer
          ids after this prefix; for example `S.1`, `S.2`, etc.
        nconfigs (int): number of displaced configurations to create.
        pgrid (ParamaterGrid): The ParameterGrid for the database.
        grpargs (dict): default arguments to construct the new groups; will
          be overridden by any parameter grid specs.
        splittable (bool): when True, this Group can be split into training,
          holdout and super sets because its configs are independent; otherwise,
          the configs are kept together and used *only* in the training set.
    """
    seeded = False
    splittable = True

    def __init__(self, cls=None, root=None, parent=None, prefix='S', pgrid=None,
                 nconfigs=None, calculator=None, seeds=None,
                 config_type=None, execution=None, trainable=False, override=None,
                 rec_bin=None, transforms = None):
        if isinstance(parent, Database):
            #Because we allow the user to override the name of the group, we
            #have to expand our root to use that name over here. However, for
            #recursively nested groups, we use the root passed in because it
            #already includes the relevant suffixes, etc.
            self.root = path.join(root, "{0}.{1}".format(parent.name, self.name))
        else:
            self.root = root

        if not path.isdir(self.root):
            mkdir(self.root)

        self.index = {}
        self._read_index()

        self.cls = cls
        self.parent = parent
        self.execution = execution if execution is not None else {}
        self.atoms = None
        self.transforms = transforms if transforms is not None else {}

        self._trainable = trainable
        self.is_seed_listed = None
        if seeds is not None:
            self.is_seed_listed = isinstance(seeds, (list, six.string_types))

        self.rec_bin = rec_bin
        self.seeds = None
        self.pgrid = pgrid
        self._seed = seeds
        """list, str, matdb.atoms.Atoms: The location of the files that will be
        read into to make the atoms object or an atoms object. This is the
        parameter that was passed as the seed for the group constructor; for
        recursive constructions, it starts as a list of seed patterns, which
        gets expanded into individual seeds, which may then be coupled to
        parameter grid specs.
        """
        self.grpargs = dict(parent=self, prefix=prefix, nconfigs=nconfigs,
                            trainable=trainable, execution=execution,
                            config_type=config_type, calculator=calculator)

        self.sequence = OrderedDict()
        self.calc = None
        self.calcargs = self.database.calculator.copy()
        if calculator is not None:
            self.calcargs.update(calculator)
        self.calc = getattr(calculators, self.calcargs["name"])

        self.prefix = prefix
        self.nconfigs = nconfigs
        self.config_type = config_type

        self._nsuccess = 0
        """int: number of configurations whose output files were successfully
        converted to XYZ format. Should be equal to :attr:`nconfigs` if the
        database is complete.
        """
        self._db_name = self.database.name

        #Try and load existing folders that match the prefix into the configs
        #list.
        self.configs = {}
        self.config_atoms = {}
        self._rx_folder = re.compile(r"{}\.\d+".format(prefix))

        with chdir(self.root):
            for folder in glob("{}.*".format(prefix)):
                #We aren't interested in files, or folders that just happen to match
                #the naming convention.
                if not path.isdir(path.join(self.root, folder)):
                    continue
                if not self._rx_folder.match(folder):
                    continue

                cid = int(folder.split('.')[1])
                self.configs[cid] = path.join(self.root, folder)
                if path.isfile(path.join(self.configs[cid],"atoms.h5")):
                    self.config_atoms[cid] = Atoms(path.join(self.configs[cid],"atoms.h5"))
                elif path.isfile(path.join(self.configs[cid],"pre_comp_atoms.h5")):
                    self.config_atoms[cid] = Atoms(path.join(self.configs[cid],"pre_comp_atoms.h5"))
                else:
                    msg.warn("No config atoms available for {}.".format(self.configs[cid]))

        if path.isfile(path.join(
                self.root,"{}_{}_uuid.txt".format(self._db_name,self.prefix))):
            with open(path.join(
                    self.root,"{}_{}_uuid.txt".format(self._db_name,self.prefix)),"r") as f:
                uid = f.readline().strip()
                time_stamp = f.readline().strip()
        else:
            uid = str(uuid4())
            time_stamp = str(datetime.now())
            with open(path.join(
                    self.root,"{}_{}_uuid.txt".format(self._db_name,self.prefix)),"w") as f:
                f.write("{0} \n {1}".format(str(uid),str(time_stamp)))

        self.time_stamp = time_stamp
        self.uuid = uid
        self.database.parent.uuids[str(self.uuid)] = self

        self.override = override.copy() if override is not None else {}
        if bool(override):
            for k,v in override:
                obj_ins = self.database.controller.find(k)
                if isinstance(obj_ins,Atoms):
                    if "calc" in v:
                        if self.rec_bin is not None:
                            #construct the path for the object in the recycling bin
                            new_path = path.join(self.rec_bin.root,
                                                 "{}-atoms.h5".format(obj_ins.uuid))
                            obj_ins.write(new_path)
                            self.database.parent.uuids[obj_ins.uuid] = new_path
                            if path.isfile(path.join(obj_ins.calc.folder,"atoms.h5")):
                                # from os import remove
                                remove(path.join(obj_ins.calc.folder,"atoms.h5"))
                            # Make a new uuid for the new atoms object
                            # and overwrite the uuid file.
                            obj_ins.uuid = str(uuid4())
                            obj_ins.time_stamp = str(datetime.now())
                            with open(path.join(
                                    obj_ins.root,
                                    "{}_{}_uuid.txt".format(obj_ins._db_name,
                                                            obj_ins.prefix)),"w+") as f:
                                f.write("{0} \n {1}".format(obj_ins.uuid,obj_ins.time_stamp))
                            self.database.parent.uuids[obj_ins.uuid] = obj_ins

                        lcargs = None
                        if "name" in v["calc"]:
                            new_calc = getattr(calculators, v["calc"]["name"])
                            if "Tracy" in v["calc"]["name"]:
                                lcargs = self._tracy_setup(calcargs = v["calc"]["calcargs"])
                        else:
                            new_calc = obj_ins.calc

                        if lcargs is None:
                            lcargs = self.calcargs.copy()
                            lcargs.update(v["calc"]["calcargs"])
                            del lcargs["name"]

                        calc = new_calc(atoms, obj_ins.calc.folder, obj_ins.calc.contr_dir,
                                        obj_ins.calc.ran_seed, **lcargs)
                        obj_ins.set_calculator(calc)
                elif path.isfile(obj_ins):
                    #If the object is a file path then it's pointing
                    #to an old instance of a class objcet that has
                    #been saved to file.
                    msg.warn("Can't update object, it has already been overwritten.")
                else:
                    args = obj_ins.to_dict()
                    if self.rec_bin is not None:
                        for atm in self.fitting_configs():
                            # from os import rename
                            atms = Atoms(atm)
                            new_atm = path.join(selg.rec_bin.root,
                                                "{}-atoms.h5".format(atms.uuid))
                            self.database.parent.uuids[atms.uuid] = new_atm
                            rename(atm,new_atm)
                    obj_ins.save_pkl(obj_ins.to_dict(),"{}.pkl".format(self.uuid))
                    self.database.parent.uuids[obj_ins.uuid] = path.join(obj_ins.root,
                                                                         "{}.pkl".format(
                                                                             self.uuid))
                    args.update(v)
                    obj_ins.__init__(**args)
                    obj_ins.uuid = str(uuid4())
                    obj_ins.time_stamp = str(datetime.now())
                    with open(path.join(obj_ins.root,
                                        "{}_{}_uuid.txt".format(obj_ins._db_name,
                                                                obj_ins.prefix)),"w+") as f:
                        f.write("{0} \n {1}".format(obj_ins.uuid,obj_ins.time_stamp))
                    self.database.parent.uuids[obj_ins.uuid] = obj_ins
                    obj_ins.setup(rerun=1)

    @property
    def key(self):
        """Returns the directory name for the group (i.e.,
        :func:`os.path.basename`).
        """
        return path.basename(self.root)

    @property
    def calculator(self):
        """Returns a representative calculator for the group. This will be the calculator
        attached to one of the :attr:`config_atoms` in the expanded group.
        """
        if len(self.config_atoms) == 0:
            self._expand_sequence()

        result = None
        if len(self.sequence) > 0:
            result = next(iter(self.sequence.values())).calculator
        else:
            try:
                result = next(iter(self.config_atoms.values())).get_calculator()
            except:
                raise
        return result

    @property
    def iconfigs(self):
        """Provides a generator over all the configurations in this group and its
        children.
        """
        self._expand_sequence()
        if len(self.sequence) > 0:
            for group in self.sequence.values():
                for atoms in group.iconfigs:
                    yield atoms
        else:
            for atoms in self.config_atoms.values():
                yield atoms

    def _expand_sequence(self):
        """Recursively expands the nested groups to populate :attr:`sequence`.
        """
        self._expand_seeds(self._seed)
        if self.seeds is not None:
            for seedname, at_seed in self.seeds.items():
                seed_root = path.join(self.root, seedname)
                if not path.isdir(seed_root):
                    mkdir(seed_root)

                clsargs = self.grpargs.copy()
                clsargs["pgrid"] = self.pgrid
                if self.pgrid is None or len(self.pgrid) == 0:
                    clsargs.update(self.pgrid.params)
                clsargs["root"] = seed_root
                clsargs["seeds"] = at_seed
                if isinstance(at_seed,Atoms):
                    self.atoms = at_seed
                if self.cls is None: #pragma: no cover
                    msg.err("The Group must have a class to have seeds.")
                self.sequence[seedname] = self.cls(**clsargs)
        else:
            if self.pgrid is not None and len(self.pgrid) > 0:
                for pkey in self.pgrid:
                    this_root = path.join(self.root, pkey)
                    if not path.isdir(this_root):
                        mkdir(this_root)

                    clsargs = self.grpargs.copy()
                    clsargs.update(self.pgrid[pkey])
                    clsargs["root"] = this_root
                    clsargs["seeds"] = self._seed
                    if isinstance(self._seed,Atoms):
                        self.atoms = self._seed
                    if self.cls is None: #pragma: no cover
                        msg.err("The Group must have a class to have a parameter grid.")
                    self.sequence[pkey] = self.cls(**clsargs)
            else:
                self.atoms = self._seed

    def _expand_seeds(self, seeds):
        """Expands explicitly listed seed wildcard patterns to populate the
        :attr:`seeds` dict.
        Args:
            seeds (list, str, matdb.atoms.Atoms): The location of the files that will be
              read into to make the atoms object or an atoms object.
        """
        if self.is_seed_listed:
            self.seeds = OrderedDict()
            for atomspec in seeds:
                fmt, pattern = atomspec.split(':')
                if fmt == "POSCAR":
                    fmt = "vasp"
                for apath in self.database.parent.relpaths([pattern]):
                    self.seeds[path.basename(apath)] = Atoms(apath, format=fmt)

        elif seeds is None and self.seeded:
            self.seeds = OrderedDict()
            for n_seeds, a in enumerate(self.prev.rset):
                seedname = "seed-{}".format(n_seeds)
                #NB! The previous rset may be a dict with an "atoms" key and
                #additional keys to pass to the group constructor. We copy it to
                #make sure the original rset doesn't modify. For normal cases
                #where it is simply an Atoms object, the copy performs the same
                #function.
                self.seeds[seedname] = a.copy()

    @property
    def database(self):
        """Returns the parent :class:`matdb.database.controller.Database` instance for
        this group, irrespective of how deep it is in the recursive stack.
        """
        if isinstance(self.parent, Database):
            return self.parent
        elif isinstance(self.parent, Group):
            return self.parent.database
        else:
            return None

    @property
    def trainable(self):
        """Determines if the group configs should be used for training.
        """
        if self.dep is None:
            return True
        else:
            return self._trainable

    @abc.abstractproperty
    def fitting_configs(self):
        """Returns a :class:`matdb.atoms.AtomsList` for all configs in this group.
        """
        pass #pragma: no cover

    @abc.abstractmethod
    def sub_dict(self):
        """Returns a dictionary of the parameters passed in to create this
        group.
        """
        pass #pragma: no cover

    def to_dict(self,include_time_stamp=True):
        """Returns a dictionary of the parameters passed into the group instance.
        """
        # from matdb import __version__
        # import sys

        kw_dict = self.grpargs.copy()
        args_dict = {"root": self.root, "override": self.override,
                     "version":__version__, "python_version":sys.version}
        if include_time_stamp:
            args_dict["datetime"] = str(datetime.now())

        kw_dict.update(args_dict)
        if "parent" in kw_dict:
            del kw_dict["parent"]

        kw_dict.update(self.sub_dict())
        return kw_dict

    @property
    def rset_file(self):
        """Returns the full path to the `rset.h5` file for this group.
        """
        return path.join(self.root, "rset.h5")

    @abc.abstractproperty
    def rset(self):
        """Saves the rset for the group and all sequences of the group.
        """
        pass #pragma: no cover

    def hash_group(self):
        """Hashes the rset and the parameters of the  for the group.
        """
        # from matdb.utility import convert_dict_to_str
        hash_str = convert_dict_to_str(self.to_dict(include_time_stamp=False))
        for atom in self.rset:
            temp_atom = Atoms(atom)
            hash_str += convert_dict_to_str(temp_atom.to_dict())

        return str(sha1(hash_str).hexdigest())

    def load_pkl(self, file_name, rel_path=None):
        """Loads a pickled obj from the specified location on the path.

        Args:
            file_name (str): the file name to be save too.
            rel_path (str): the relative path from self.root that the file will
              be saved to.
        """
        f_path = path.join(self.root, rel_path, file_name) \
                 if rel_path is not None else path.join(self.root,file_name)

        result = None
        if path.isfile(f_path):
            with open(f_path,"r") as f:
                result = pickle.load(f)

        return result

    def save_pkl(self, obj, file_name, rel_path=None):
        """Saves the obj passed to the correct location on the path.

        Args:
            obj (dict): The dictionary to be written to file.
            file_name (str): the file name to be save too.
            rel_path (str): the relative path from self.root that the file will
              be saved to.
        """
        f_path = path.join(self.root, rel_path, file_name) \
                 if rel_path is not None else path.join(self.root,file_name)

        with open(f_path,"w+") as f:
            pickle.dump(obj,f)

    def save_index(self):
        """Writes the unique index for each of the configs to file along with
        the relative path to the atoms.json file
        """
        with open(path.join(self.root,"index.json"),"w+") as f:
            json.dump(self.index,f)

    def _read_index(self):
        """Reads in the index from the index.json file if it exists.
        """
        if path.isfile(path.join(self.root,"index.json")):
            with open(path.join(self.root,"index.json"),"r") as f:
                self.index = json.load(f)

    @property
    def prev(self):
        """Finds the previous group in the database.
        """
        keylist = self.database.steps.keys()
        for i, v in enumerate(keylist):
            if v == self.name and i!=0:
                return self.database.steps[keylist[i-1]]

    @property
    def dep(self):
        """Finds the next, or dependent, group in the databes.
        """
        keylist = self.database.steps.keys()
        for i, v in enumerate(keylist):
            if v == self.name and i!=(len(keylist)-1):
                return self.database.steps[keylist[i+1]]

    def is_executing(self):
        """Returns True if the database DFT calculations are in process of being
        executed.
        """
        self._expand_sequence()
        if len(self.sequence) == 0:
            is_executing = False
            for i, atoms in self.config_atoms.items():
                is_executing = atoms.calc.is_executing(self.configs[i])
                if is_executing:
                    break
        else:
            executing = [group.is_executing() for group in self.sequence.values()]
            is_executing = all(executing)

        return is_executing

    def execute(self, dryrun=False, recovery=False, env_vars=None):
        """Submits the job script for each of the folders in this
        database if they are ready to run.
        Args:
            dryrun (bool): when True, simulate the submission without
              actually submitting.
            recovery (bool): when True, submit the script for running recovery
              jobs.
            env_vars (dict): of environment variables to set before calling the
              execution. The variables will be set back after execution.
        Returns:
            bool: True if the submission generated a job id
            (considered successful).
        """

        self._expand_sequence()
        if len(self.sequence) == 0:
            jobfile = "recovery.sh" if recovery else "jobfile.sh"
            if not path.isfile(path.join(self.root, jobfile)):
                return False

            if not recovery:
                if not all(a.calc.can_execute(self.configs[i])
                           for i, a in self.config_atoms.items()):
                    return False

                #We also need to check that we haven't already submitted this
                #job. Check to see if it is executing.
                if any(a.calc.is_executing(self.configs[i])
                       for i, a in self.config_atoms.items()):
                    return False

                #Make sure that the calculation isn't complete.
                if any(a.calc.can_extract(self.configs[i])
                       for i, a in self.config_atoms.items()):
                    return False

            # We must have what we need to execute. Compile the command and
            # submit.
            from matdb.utility import execute
            cargs = ["sbatch", jobfile]
            if dryrun:
                from matdb.msg import okay
                okay("Executed {} in {}".format(' '.join(cargs), self.root))
                return True
            else:
                xres = execute(cargs, self.root, env_vars=env_vars)

            if len(xres["output"]) > 0 and "Submitted" in xres["output"][0]:
                from matdb.msg import okay
                okay("{}: {}".format(self.root, xres["output"][0].strip()))
                return True
            else:
                return False

        else:
            already_executed = []
            for group in self.sequence.values():
                already_executed.append(group.execute(dryrun=dryrun,
                                                      recovery=recovery,
                                                      env_vars=env_vars))
            return all(already_executed)

    def recover(self, rerun=0):
        """Compiles a list of all DFT runs that didn't complete and compiles the
        `failures` file. Creates a jobfile to re-run the failed
        folders only.

        Args:
            rerun (int): when > 0, recreate the jobfile even if it
              already exists.
        """

        self._expand_sequence()

        if len(self.sequence) == 0:
            detail = self.status(False)
            failed = [k for k, v in detail["done"].items() if not v]
            identity = "{0}|{1}".format(self._db_name, self.name)
            xpath = path.join(self.root, "failures")

            if len(failed) > 0:
                #Only write a failures file if we had failures.
                with open(xpath, 'w') as f:
                    f.write('\n'.join(failed))

                imsg = "{0}: queued {1:d} configs for recovery."
                msg.info(imsg.format(identity, len(failed)))
            else:
                msg.okay("{0}: no failures.".format(identity))

            #Only create a jobfile if there were actually failures
            if len(failed) > 0:
                self.jobfile(rerun, recovery=True)
            else:
                #Delete any existing recovery files from previous failures.
                from os import remove
                jobfile = path.join(self.root, "recovery.sh")
                if path.isfile(jobfile):
                    remove(jobfile)
                if path.isfile(xpath):
                    remove(xpath)
        else:
            for group in self.sequence.values():
                group.recover(rerun=rerun)

    def jobfile(self, rerun=0, recovery=False):
        """Creates the job array file to run each of the sub-configurations in
        this database.
        Args:
            rerun (int): when > 0, recreate the jobfile even if it
              already exists.
            recovery (bool): when True, configure the jobfile to run
              recovery jobs for those that have previously failed. This uses a
              different template and execution path.
        """

        self._expand_sequence()

        if len(self.sequence) == 0:
            if recovery:
                from matdb.utility import linecount
                target = path.join(self.root, "recovery.sh")
                xpath = path.join(self.root, "failures")
                asize = linecount(xpath)
            else:
                target = path.join(self.root, "jobfile.sh")
                xpath = path.join(self.root, "{}.".format(self.prefix))
                asize = len(self.configs)

            if (path.isfile(target) and rerun == 0) or asize == 0:
                return

            # We use the global execution parameters and then any updates
            # locally. We need to add the execution directory (including prefix) and
            # the number of jobs in the array.
            settings = self.database.execution.copy()
            settings.update(self.execution.items())

            settings["execution_path"] = xpath
            settings["array_size"] = asize

            if "array_limit" in settings and asize < settings["array_limit"]:
                del settings["array_limit"]

            from jinja2 import Environment, PackageLoader
            env = Environment(loader=PackageLoader('matdb', 'templates'))
            if recovery:
                template = env.get_template(settings["template"].replace("array", "recovery"))
            else:
                template = env.get_template(settings["template"])

            with open(target, 'w') as f:
                f.write(template.render(**settings))
        else:
            for group in self.sequence.values():
                group.jobfile(rerun=rerun, recovery=recovery)

    def _tracy_setup(self, calcargs=None):
        """Extracts the needed information from the group that needs to be
        passed to the Tracy calculator.

        Args:
            calcargs (dict): the updates to the global calculation arguments.
        """
        calcinput = self.calcargs.copy()
        if calcargs is not None:
            calcinput.update(calcargs)
        del calcinput["name"]

        tracy = {}
        exec_settings = self.Database.execution.copy()
        if self.prev is not None and self.seeded:
            tracy["group_preds"] = self.prev.uuid

        if "eCommerce" in exec_settings:
            tracy["ecommerce"] = exec_settings["eCommerce"]

        if "contract_predecessors" in exec_settings:
            tracy["contract_preds"] = exec_settings["contract_predecessors"]

        if "priority" in exec_settings:
            tracy["contract_priority"] = exec_settings["priority"]

        keys = ["time", "flops", "minimum_ram", "minimum_mem", "ncores", "network_latency",
                "role"]
        for key in keys:
            if key not in exec_settings.keys():
                raise ValueError("{0} must be set by the user.")

        tracy["max_time"] = int(exec_settings["time"])*360
        tracy["min_flops"] = int(exec_settings["flops"])
        tracy["min_ram"] = int(exec_settings["minimum_ram"])
        tracy["min_mem"] = int(exec_settings["minimum_mem"])
        tracy["ncores"] = int(exec_settings["ncores"])
        tracy["max_net_lat"] = int(exec_settings["network_latency"])
        tracy["role"] = exec_settings["role"]
        if "notifications" in exec_settings:
            tracy["notifications"] = exec_settings["notifications"]

        return {"calcargs": calcinput, "tracy": tracy}

    def create(self, atoms, cid=None, rewrite=False, sort=None, calcargs=None,
               extractable=True):

        """Creates a folder within this group to calculate properties.
        Args:
            atoms (matdb.atoms.Atoms): atomic configuration to run.
            cid (int): integer configuration id; if not specified, defaults to
              the next available integer.
            rewrite (bool): when True, overwrite any existing files with the
              latest settings.
            sort (bool): when True, sort the atoms by type so that
              supercell writes work correctly.
            calcargs (dict): additional config-specific arguments for the
              calculator that will be created and attached to the atoms object.
            extractable (bool): True if the creation needs to write files for
              later calculation and extraction. If False then we just write
              an atoms.h5 object for later use as a seed for another group.

        Returns:
            int: new integer configuration id if one was auto-assigned.
        """
        from matdb.utility import import_fqdn

        if len(self.sequence)==0:
            if cid is None:
                cid = len(self.configs) + 1

            from os import path, mkdir
            target = path.join(self.root, "{}.{}".format(self.prefix, cid))
            if not path.isdir(target):
                mkdir(target)

            if path.isfile(path.join(target,"uuid.txt")):
                with open(path.join(target,"uuid.txt"),"r") as f:
                    uid = f.readline().strip()
                    time_stamp = f.readline().strip()
            else:
                uid = str(uuid4())
                time_stamp = str(datetime.now())
                with open(path.join(target,"uuid.txt"),"w+") as f:
                    f.write("{0} \n {1}".format(uid,time_stamp))

            if path.isfile(path.join(target,"atoms.h5")) and rewrite:
                from os import rename
                back_up_path = back_up_path.replace('/','.')+'.atoms.h5'
                new_path = path.join(self.rec_bin.root,"{}-atoms.h5".format(uid))
                rename(path.join(target,'atoms.h5'),new_path)
                self.database.parent.uuids[uid] = new_path
                uid = str(uuid4())

            trans_atoms = Atoms()
            trans_atoms.copy_from(atoms)
            for name, func_args in self.transforms.items():
                modojb, func = import_fqdn(name)
                trans_atoms = func(trans_atoms, **func_args)

            trans_atoms.uuid = uid
            trans_atoms.time_stamp = time_stamp
            trans_atoms.group_uuid = self.uuid
            if "Tracy" in self.calcargs["name"]:
                lcargs = self._tracy_setup(calcargs)
            else:
                lcargs = self.calcargs.copy()
                del lcargs["name"]
                if calcargs is not None:
                    lcargs.update(calcargs)

            calc = self.calc(trans_atoms, target, self.database.parent.root,
                             self.database.parent.ran_seed, **lcargs)
            calc.create()
            trans_atoms.set_calculator(calc)
            # Turns out we need this for some seedless configurations.
            if extractable:
                trans_atoms.write(path.join(target,"pre_comp_atoms.h5"))
            else:
                trans_atoms.write(path.join(target,"atoms.h5"))
            #Finally, store the configuration for this folder.
            self.configs[cid] = target
            self.config_atoms[cid] = trans_atoms

            self.database.parent.uuids[uid] = trans_atoms
            return cid
        else:
            for group in self.sequence.values():
                group.create(atoms, cid=cid, rewrite=rewrite, sort=sort)

    def ready(self):
        """Determines if this database has been completely initialized *and* has
        all its computations' results ready.
        .. note:: This method should be overloaded by a sub-class.
        Raises:
            NotImplementedError: this method is intended to be overloaded by a
            sub-class.
        """
        raise NotImplementedError("Method `ready` must be overloaded by a "
                                  "sub-class.")

    def is_setup(self):
        """Determines if all the necessary folders for sub-configurations of the seed
        atomic configuration exist.
        """
        self._expand_sequence()

        if len(self.sequence) == 0:
            #Test to see if we have already set the database up.
            confok = False
            if (len(self.configs) == self.nconfigs or
                len(self.configs) > 0 and self.nconfigs is None):
                imsg = "The {} database has already been setup."
                msg.info(imsg.format(self.name), 2)
                confok = True

            #Don't run setup if the program is currently executing.
            xok = False
            if self.is_executing():
                xok = True

            result = confok or xok
        else:
            already_setup = [group.is_setup() for group in self.sequence.values()]
            result = all(already_setup)

        return result

    def setup(self, db_setup, rerun=0):
        """Performs the setup of the database using the `db_setup` function
        passed in by the specific group instance.

        Args:
            db_setup (function): a function that will perform the setup for each
                group independently.
            rerun (int): values > 0 cause rerunning of the setup at different granularity.
        """
        if self.prev is None or self.prev.can_extract():
            #Before we attempt to setup the folders, we first need to construct
            #the recursive sequence groups. This cannot happen until the
            #previous group in the database is ready, which is why it happens
            #here rather than in __init__.
            self._expand_sequence()
            if len(self.sequence) == 0:
                ok = self.is_setup()
                if ok and rerun == 0:
                    return
                db_setup(rerun)
                with open(path.join(self.root,"compute.pkl"),"w+") as f:
                    pickle.dump({"date": datetime.now(),"uuid":self.uuid},f)
            else:
                pbar = tqdm(total=len(self.sequence))
                for group in self.sequence.values():
                    group.setup(rerun=rerun)
                    pbar.update(1)
                pbar.close()
        else:
            return False

    def status(self, print_msg=True):
        """Returns a status message for statistics of sub-configuration
        execution.
        Args:
            print_msg (bool): when True, return a text message with aggregate status
              information; otherwise, return a dict of the numbers involved
        """
        from numpy import count_nonzero as cnz
        self._expand_sequence()
        ready = {}
        done = {}

        summaries = {}
        if len(self.sequence) > 0:
            for group in tqdm(self.sequence.values()):
                subsummary = group.status(False)
                summaries[group.key] = subsummary

        allatoms = list(self.config_atoms.values())
        allconfigs = list(self.configs.values())
        for f, a in zip(allconfigs,allatoms):
            ready[f] = a.calc.can_execute(f)
            done[f] = a.calc.can_extract(f)

        N = len(self.configs)
        is_busy = self.is_executing()

        for groupname, summary in summaries.items():
            ready.update({"{}.{}".format(groupname, k): v
                          for k, v in summary["ready"].items()})
            done.update({"{}.{}".format(groupname, k): v
                          for k, v in summary["done"].items()})
            N += summary["stats"]["N"]
            is_busy = is_busy and summary["busy"]

        rdata, ddata = cnz(ready.values()), cnz(done.values())
        rmsg = "ready to execute {}/{};".format(rdata, N)
        dmsg = "finished executing {}/{};".format(ddata, N)
        busy = " busy executing..." if is_busy else ""

        if print_msg:
            return "{} {}{}".format(rmsg, dmsg, busy)
        else:
            result = {
                "ready": ready,
                "done": done,
                "stats": {
                    "ready": rdata,
                    "done": ddata,
                    "N": N
                },
                "busy": is_busy
            }
            return result

    def can_extract(self):
        """Runs post-execution routines to clean-up the calculations. This super class
        implementation only checks that each of the sub-config directories has
        the necessary files needed for extraction of output.
        """
        self._expand_sequence()
        if len(self.sequence) == 0:
            if (len(self.configs) != self.nconfigs and
                self.nconfigs is not None):
                #We need to have at least one folder for each config;
                #otherwise we aren't ready to go.
                return False

            result = False
            for f, a in zip(self.configs.values(), self.config_atoms.values()):
                if not a.calc.can_extract(f):
                    msg.std("Config {} not ready for extraction.".format(f), 2)
                    break
            else:
                result = True
            return result
        else:
            return all(group.can_extract() for group in self.sequence.values())

    def tarball(self, filename="output.tar.gz"):
        """Creates a zipped tar archive that contains each of the specified
        files in sub-sampled configurations' output folders.

        Args:
            filename (str): name of the zipped archive to create.
        """
        if len(self.sequence) == 0:
            parts = []
            for fname in self.calc.tarball:
                parts.append("{}.*/{}".format(self.prefix, fname))

            targs = ["tar", "-cvzf", filename, ' '.join(parts)]
            # from matdb.utility import execute
            execute(targs, self.root)
        else:
            for group in self.sequence.values():
                group.tarball(filename)

    def extract(self, cleanup="default", asis=False):
        """Creates a hdf5 file for each atoms object in the group.
        Args:
            cleanup (str): the level of cleanup to perform after
              extraction.
            asis (bool): when True, read the results even if the calculation
              didn't converge to required accuracy.
        """        
        self._expand_sequence()
        if len(self.sequence) == 0 and self.can_extract():
            for cid, folder in self.configs.items():
                if path.isfile(path.join(folder, "atoms.h5")):
                    #We don't need to recreate the atoms objects if they already
                    #exist.
                    continue
                from os import remove
                atoms = self.config_atoms[cid]
                #We only write the atoms.h5 if extraction returns successful.
                if atoms.calc.extract(folder, cleanup=cleanup, asis=asis):
                    atoms.write(path.join(folder, "atoms.h5"))
                    
                # For debugging, we really don't want to remove these yet;
                # otherwise it is a *big pain* to recreate them.
                # if path.isfile(path.join(folder, "pre_comp_atoms.h5")):
                #     remove(path.join(folder, "pre_comp_atoms.h5"))
            return self.can_extract()
        elif len(self.sequence) >0:
            pbar = tqdm(total=len(self.sequence))
            cleaned = []
            for group in self.sequence.values():
                cleaned.append(group.extract(cleanup=cleanup, asis=asis))
                pbar.update(1)
            cleaned = all(cleaned)
            pbar.close()
            if cleaned:
                atoms = self.rset
                atoms_dict = {"atom_{}".format(f.uuid): f.to_dict() for f in atoms}
                from matdb.io import save_dict_to_h5
                with h5py.File(path.join(self.root,"rset.h5"),"w") as hf:
                    save_dict_to_h5(hf,atoms_dict,'/')
            return cleaned
        else:
            return self.can_extract()

    def finalize(self):
        """Returns a dictionary of the uuid, hash, parameters, and the rset
        for the group.
        """

        from matdb.atoms import _recursively_convert_units

        final_dict = self.to_dict()
        final_dict["hash"] = self.hash_group()
        final_dict["uuid"] = self.uuid

        rset = self.rset
        atoms = AtomsList(rset)

        # The rset exists for a set of parameters. We want to know
        # which sets of parameters went into making the rset.
        msg.info("Finalizing {}".format(self.name))
        pbar = tqdm(total=len(atoms))
        params_dict = {}
        uuids = []
        for atm in atoms:
            this_uuid = atm.group_uuid
            if this_uuid not in uuids:
                # We need to get the parameters for this instance of
                # the group and it's key to store the parameters under
                uuids.append(this_uuid)
                group_inst = self.database.parent.find(this_uuid)
                key = group_inst.key
                params = group_inst.to_dict(include_time_stamp=True)
                params[key] = group_inst.grpargs
                params_dict[key] = _recursively_convert_units(params)
            pbar.update(1)

        return final_dict

def _conform_atoms(atoms, ekey, fkey, vkey, hesskey):
    """Renames the parameters and properties in the specified atoms object to
    conform to the energy, force, virial and hessian fitting names.

    Args:
        atoms (matdb.Atoms): configuration to conform values to.
        ekey (str): existing energy parameter key name.
        fkey (str): existing force parameter key name.
        vkey (str): existing virial parameter key name.
        hesskey (str): existing hessian parameter key name.

    Returns:

    matdb.Atoms: new atoms object with the quantities renamed.
    """
    #We need to rename the parameters and properties of the individual atoms
    #objects to match the refkey and global choice of "ref_energy",
    #"ref_force" and "ref_virial". *NB* for some of the fitting
    #configs (for example Hessian fitting), a config may only have
    #an eigenvalue/eigenvector pair and no energy, force or virial
    #information.
    ati = Atoms(path.join(atoms, "atoms.h5"))
    if ekey in ati.params:
        energy = ati.params[ekey]
        ati.params["ref_energy"] = energy
        del ati.params[ekey]
    if fkey in ati.properties:
        force = ati.properties[fkey]
        ati.properties["ref_force"] = force
        del ati.properties[fkey]
    if vkey in ati.params:
        virial = ati.params[vkey]
        ati.params["ref_virial"] = virial
        del ati.params[vkey]

    #There may be many hessian parameters depending on whether
    #custom parameters are used per-eigenvalue.
    for pname in list(ati.params.keys()):
        if hesskey in pname:
            eigval = ati.params[pname]
            repkey = pname.replace(hesskey, "ref_hessian")
            ati.params[repkey] = eigval
            del ati.params[pname]
    for pname in list(ati.properties.keys()):
        if hesskey in pname:
            eigvec = ati.properties[pname]
            repkey = pname.replace(hesskey, "ref_hessian")
            ati.properties[repkey] = eigvec
            del ati.properties[pname]

    return ati

class Database(object):
    """Represents a Database of groups (all inheriting from :class:`Group`) that
    are all related be the atomic configuration that they model.
    .. note:: See the list of attributes below which correspond to the sections
      in the YAML database specification file.
    Args:
        name (str): name of the configuration that this database sequence is
          operating for.
        root (str): root directory in which all other database sequences for
          the configurations in the same specification will be stored.
        parent (Controller): instance controlling multiple configurations.
        steps (list): of `dict` describing the kinds of sub-configuration
          database steps to setup.
        splits (dict): keys are split names; values are `float` *training*
          percentages to use.
        ran_seed (int): random seed to use for splits in this database.

    Attributes:
        title (str): title for the alloy system that these databases work with.
        config (str): name of the configuration that this database sequence is
          running for.
        species (list): of `str` element names in the alloy system.
        potcars (dict): keys are lower-case element names; values are *suffixes*
          for the various pseudo-potentials that ship with VASP.
        root (str): root directory in which all other database directories will
          be stored. Defaults to the current directory.
        plotdir (str): path to the directory to store plots in for this
          database. Defaults to the parent controller's plot directory.
        incar (dict): keys are valid settings in the INCAR file that should be
          used as defaults for *all* database calculations (with their
          corresponding values).
        kpoints (dict): keys are valid settings for the Mueller k-point PRECALC
          file that should be used as default for *all* database calculations.
        steps (OrderedDict): keys are step names (e.g. `dft`, `calibration`,
          etc.); values are the corresponding class instances.
        parent (Controller): instance controlling multiple configurations.
        rec_bin (RecycleBin): instance of the recycling bin database.
    """
    def __init__(self, name, root, parent, steps, splits, ran_seed):
        self.name = name
        self.config = name.split('.')[0]
        self.root = root
        self.splits = {} if splits is None else splits
        self.ran_seed = ran_seed
        self.splitroot = path.join(root, "splits", name)

        from os import mkdir, makedirs
        if not path.isdir(self.root):
            mkdir(self.root)
        if not path.isdir(self.splitroot):
            makedirs(self.splitroot)

        self.rec_bin = RecycleBin(parent,root,splits)

        parrefs = ["species", "execution", "plotdir", "calculator"]
        for ref in parrefs:
            setattr(self, ref, getattr(parent, ref))
        self.parent = parent

        self._settings = steps
        """dict: with keys and values describing the kinds of step databases to setup.
        """

        # from os import mkdir
        from matdb.utility import ParameterGrid
        self.steps = OrderedDict()
        for dbspec in steps:
            if isinstance(dbspec, six.string_types):
                #This is a reference to an existing database instance that was
                #defined previously.
                instance = self.parent[dbspec]
                self.steps[instance.name] = instance
                continue

            modname, clsname = dbspec["type"].split('.')
            fqdn = "matdb.database.{}".format(modname)
            module = import_module(fqdn)
            if not hasattr(module, clsname):# pragma: no cover
                #We haven't implemented this database type yet, just skip the
                #initialization for now.
                msg.warn("The {0} group has not been implemented yet.".format(clsname))
                continue

            cls = getattr(module, clsname)

            #Make a copy of the original dictionary so that we don't mess up the
            #pointers; then add in the keyword arguments that are missing.
            cpspec = dbspec.copy()
            del cpspec["type"]

            cpspec["pgrid"] = ParameterGrid(cpspec.copy())
            for k in list(cpspec.keys()):
                if "suffix" in k:
                    del cpspec[k]
                elif "*" == k[-1]:
                    cpspec[k[:-1]] = None
                    del cpspec[k]

            cpspec["root"] = self.root
            cpspec["parent"] = self
            cpspec["rec_bin"] = self.rec_bin
            #Handle the special cases where settings are specified uniquely for
            #each of the configurations separately.
            for k in list(cpspec.keys()):
                if isinstance(cpspec[k], dict) and self.config in cpspec[k]:
                    cpspec[k] = cpspec[k][self.config]

            instance = cls(**cpspec)
            self.steps[instance.name] = instance

        if path.isfile(path.join(self.root,"{}_uuid.txt".format(self.name))):
            with open(path.join(self.root,"{}_uuid.txt".format(self.name)),"r") as f:
                uid = f.readline().strip()
                time_stamp = f.readline().strip()
        else:
            uid = str(uuid4())
            time_stamp = str(datetime.now())
            with open(path.join(self.root,"{}_uuid.txt".format(self.name)),"w+") as f:
                f.write("{0} \n {1}".format(uid,time_stamp))

        self.uuid = uid
        self.time_stamp = time_stamp
        self.parent.uuids[uid] = self

    def hash_db(self):
        """Creates the hash for the database.
        """
        hashes = ''
        for name, step in self.steps.items():
            hashes += ' '
            hashes += step.hash_group()

        return str(sha1(hashes).hexdigest())

    @property
    def iconfigs(self):
        """Returns a generator over all the configurations in all sub-steps of
        this database.
        """
        for dbname, db in self.isteps():
            for config in db.isteps:
                yield config

    @property
    def isteps(self):
        """Returns a generator over steps in this sequence. The generator yields
        the next step *only* if the previous one is already finished (i.e., the
        `ready()` method returns True.
        """
        previous = None
        for dbname, db in self.steps.items():
            if previous is None or previous[1].ready():
                previous = (dbname, db)
                yield previous
            else:
                raise StopIteration()

    def recover(self, rerun=0):
        """Runs recovery on this database to determine which configs failed and
        then create a jobfile to requeue them for compute.
        Args:
            rerun (int): when > 0, recreate the jobfile even if it
              already exists.
        """
        for dbname, db in self.steps.items():
            db.recover(rerun)

    def status(self, busy=False):
        """Prints a status message for each of the databases relative
        to VASP execution status.
        Args:
            busy (bool): when True, print a list of the configurations that are
              still busy being computed in DFT.
        """
        from matdb.msg import verbosity
        for dbname, db in self.isteps:
            if not busy:
                imsg = "{}:{} => {}".format(self.name, dbname, db.status(verbosity<2))
                msg.info(imsg)
            else:
                detail = db.status(False)
                running = [k for k, v in detail["done"].items() if not v]
                for config in running:
                    msg.std(config.replace(self.root, ""))

        msg.blank(level=1)

    def execute(self, recovery=False, env_vars=None, dryrun=False):
        """Submits job array files for any of the databases that are ready to
        execute, but which haven't been submitted yet.
        Args:
            recovery (bool): when True, submit the script for running recovery
              jobs.
            env_vars (dict): of environment variables to set before calling the
              execution. The variables will be set back after execution.
            dryrun (bool): when True, don't submit any jobs for execution, just
              say what would happen.
        """
        ready = True
        for dbname, db in self.isteps:
            if ready:
                ready = (db.ready() or db.execute(recovery=recovery,
                                                  env_vars=env_vars,
                                                  dryrun=dryrun))
            if not ready:
                imsg = ("Group {}.{} is not ready to execute yet, or is "
                        "already executing. Done.")
                msg.info(imsg.format(self.name, dbname))
                break
        msg.blank()

    def train_file(self, split):
        """Returns the full path to the h5 database file that can be
        used for training.

        Args:
            split (str): name of the split to use.
        """
        return path.join(self.splitroot, "{}-train.h5".format(split))

    def holdout_file(self, split):
        """Returns the full path to the h5 database file that can be
        used to validate the potential fit.

        Args:
            split (str): name of the split to use.
        """
        return path.join(self.splitroot, "{}-holdout.h5".format(split))

    def super_file(self, split):
        """Returns the full path to the h5 database file that can be
        used to *super* validate the potential fit.

        Args:
            split (str): name of the split to use.
        """
        return path.join(self.splitroot, "{}-super.h5".format(split))

    def split(self, recalc=0):
        """Splits the database multiple times, one for each `split` setting in
        the database specification.
        """
        subconfs = AtomsList()
        nonsplit = AtomsList()
        for dbname, db in self.isteps:
            if not db.trainable:
                continue

            ekey, fkey, vkey = ["{}_{}".format(db.calculator.key, q)
                                for q in ["energy", "force", "virial"]]
            hesskey = "{}_hessian".format(db.calculator.key)
            for atconf in db.fitting_configs:
                ati = _conform_atoms(atconf, ekey, fkey, vkey, hesskey)
                if db.splittable:
                    subconfs.append(ati)
                else:
                    nonsplit.append(ati)

        file_targets = {"train": self.train_file, "holdout": self.holdout_file,
                        "super": self.super_file}
        split(subconfs, self.splits, file_targets, self.splitroot,
                        self.ran_seed, recalc=recalc, nonsplit=nonsplit)
        
    def extract(self, cleanup="default", asis=False):
        """Runs the extract methods of each database in the collection, in the
        correct order.

        Args:
            cleanup (str): the level of cleanup to perform after extraction.
            asis (bool): when True, read the results even if the calculation
              didn't converge to required accuracy.
        """
        for dbname, db in self.isteps:
            if not db.extract(cleanup=cleanup, asis=asis):
                imsg = "Group {}:{} is not ready yet. Done."
                msg.info(imsg.format(self.name, dbname), 2)
                break
        msg.blank()

    def setup(self, rerun=0):
        """Sets up the database collection by generating the POTCAR file and
        initializing any databases that haven't already been initialized.
        .. note:: The db setup functions are setup to only execute once, and then
           only if their dependencies have completed their calculations. This
           method can, therefore, be safely called repeatedly between different
           terminal sessions.

        Args:
            rerun (int): when > 0, recreate the folders even if they
              already exist. Higher levels redo more of the work.
        """
        for dbname, db in self.isteps:
            msg.info("Setting up database {}:{}".format(self.name, dbname))
            db.setup(rerun)
        msg.blank()

    def to_dict(self):
        """Returns a dictionary of the database parameters and settings.
        """
        # from matdb.utility import __version__
        # from os import sys
        data = {"version":__version__,"python_version":sys.version,"name":self.name,
                "root":self.root,"steps":self._settings,"uuid":self.uuid}
        return data

    def finalize(self):
        """Finalizes the database to a dictionary that can be saved to an h5 file.
        """
        from matdb.atoms import _recursively_convert_units

        final_dict = self.to_dict()
        final_dict["uuid"] = self.uuid

        if not isinstance(self,RecycleBin):
            final_dict["hash"] = self.hash_db()

            for dbname, db in self.isteps:
                final_dict["dbname"] = db.finalize()

            for name, train_perc in self.splits.items():
                for f in glob(path.join(self.root,"splits",self.name,"{0}*-ids.pkl".format(name))):
                    id_file = open(f,'r')
                    final_dict[f.split(".pkl")[0]] = _recursively_convert_units(pickle.load(id_file), split=True)
        else:
            final_dict["hash"] = self.hash_bin()

        # for name, trani_perc in self.splits.items():
        #     for f in glob(path.join(self.root,"splits",self.name,"{0}*-ids.pkl".format(name))):
        #         id_file = open(f,'r')
        #         final_dict[f.split(".pkl")[0]] = _recursively_convert_units(pickle.load(id_file))

        return final_dict


class RecycleBin(Database):
    """A database of past calculations to be stored for later use.
    Args:
        parent (Controller): instance controlling multiple configurations.
        root (str): root directory in which the 'RecycleBin' folder will
          be placed.
        splits (dict): keys are split names; values are `float` *training*
          percentages to use.
    """

    def __init__(self,parent,root,splits):
        """Sets up the RecycleBin database.
        """
        self.parent = parent
        self.root = path.join(root,"RecycleBin")
        self.splits = {} if splits is None else splits
        if not path.isdir(self.root):
            from os import mkdir
            mkdir(self.root)

        self.steps = {"rec_bin":self}
        self.trainable = True
        self.uuid = str(uuid4())
        self.time_stamp = str(datetime.now())
        self.parent.uuids[self.uuid] = self

    def to_dict(self):
        return {}

    @property
    def rset(self):
        """Returns a list of all the atoms object files in the RecycleBin."""
        from glob import glob
        return glob(path.join(self.root,"*.h5"))

    def hash_bin(self):
        """Returns a hash of the atoms objcets in the recycle bin.
        """
        from matdb.utility import convert_dict_to_str

        hash_str = ""
        for atom in self.rset:
            temp_atom = Atoms(atom)
            hash_str += convert_dict_to_str(temp_atom.to_dict())

        return str(sha1(hash_str).hexdigest())

    def setup(self):
        pass

    def extract(self):
        pass

    @property
    def isteps(self):
        pass

    def recover(self, rerun=0):
        pass

    def split(self, recalc=0, dfilter=None):
        """Splits the total available data in the recycle bin.
        Args:
            recalc (int): when non-zero, re-split the data and overwrite any
              existing *.h5 files. This parameter decreases as
              rewrites proceed down the stack. To re-calculate
              lower-level h5 files, increase this value.
            dfilter (list): of `str` patterns to match against *database sequence*
              names. This limits which databases sequences are returned.
        """
        from matdb.utility import chdir

        with chdir(self.root):
            super(RecycleBin,self).split(recalc=recalc, dfilter=dfilter)

    def status(self, busy=False):
        pass
        """Prints a status message for each of the databases relative
        to VASP execution status.
        Args:
            busy (bool): when True, print a list of the configurations that are
              still busy being computed in DFT.
        """
        msg.std("Ready")

    def execute(self, recovery=False, env_vars=None):
        pass

class Controller(object):
    """Implements methods for tying a configuration dictionary (in
    YAML format) to instances of various databases.
    Args:
        config (str): name of the YML file (without the .yml) that
          specifies all information for constructing the set of databases.
        tmpdir (str): path to a temporary directory to use for the
          database. This is for unit testing purposes.

    Attributes:
        specs (dict): the parsed settings from the YAML configuration file.
        collections (dict): keys are configuration names listed in attribute
          `configs` of the YAML file. Values are the :class:`DatabaseCollection`
          instances.
        legacy (dict): keys are legacy database names; values are
          :class:`~matdb.database.legacy.LegacyDatabase`.
        plotdir (str): path to the directory to store plots in for all
          databases.
        venv (str): name of a virtual environment to activate for plotting
          potentials after fitting.
    """
    def __init__(self, config, tmpdir=None):
        from matdb.utility import relpath
        from matdb.utility import check_deps
        # from matdb.io import read

        self.versions = check_deps()
        self.config = path.expanduser(path.abspath(config))
        if path.isabs(config):
            root, config = path.split(config)
        else:
            root, config = path.dirname(self.config), config
        self.specs = read(root, config)

        #We allow the user to specify paths relative the matdb repo.
        self.root = relpath(path.expanduser(self.specs["root"]))
        if tmpdir is not None:
            self.root = tmpdir
<<<<<<< HEAD
        name = self.specs["name"].strip().replace(' ', '_')
        with open(path.join(self.root, "NAME"), "w+") as f:
            f.write(name)        
        _set_config_paths(name, root)
            
=======

>>>>>>> 9b5be34b
        self.plotdir = path.join(self.root, "plots")
        self.kpathdir = path.join(self.root, "kpaths")
        self.title = self.specs["title"]
        self.legacy = {}
        self.collections = {}
        self.uuids = {}
        self.species = sorted([s for s in self.specs["species"]])

        import random
        self.ran_seed = self.specs.get("random_seed", 0)
        random.seed(self.ran_seed)

        self.execution = self.specs.get("execution", {})
        self.calculator = self.specs.get("calculator", {})

        self.venv = self.specs.get("venv")

        # We need to split out the databases by user-given name to create
        # the sequences.
        from matdb.database.legacy import LegacyDatabase
        for dbspec in self.specs.get("databases", []):
            if dbspec.get("legacy", False):
                cpspec = dbspec.copy()
                cpspec["root"] = self.root
                cpspec["controller"] = self
                cpspec["splits"] = self.specs.get("splits")
                #We allow the user to specify the folder relative to repository
                #root; this is mainly for unit tests.
                cpspec["folder"] = relpath(cpspec["folder"])
                del cpspec["legacy"]
                self.legacy[cpspec["name"]] = LegacyDatabase(**cpspec)
            else:
                dbname = dbspec["name"]
                steps = dbspec["steps"]
                #We use the global random seed by default if one isn't specified
                #explicitly for the database.
                db = Database(dbname, self.root, self,
                              steps, self.specs.get("splits"),
                              self.specs.get("random_seed", self.ran_seed))
                self.collections[dbname] = db

        from os import mkdir
        if not path.isdir(self.plotdir):
            mkdir(self.plotdir)
        if not path.isdir(self.kpathdir):
            mkdir(self.kpathdir)

        #If the controller is going to train any potentials, we also need to
        self.trainers = None
        if "fitting" in self.specs:
            from matdb.fitting.controller import TController
            tdict = self.specs["fitting"].copy()
            tdict["root"] = self.root
            tdict["db"] = self
            self.trainers = TController(**tdict)

    def ifiltered(self, dfilter=None):
        """Returns a *filtered* generator over databases in the collections of this object.

        Args:
            dfilter (list): of `str` patterns to match against *database*
              names. This limits which databases are returned.
        """
        from fnmatch import fnmatch
        for name, dbi in self.collections.items():
            if dfilter is None or any(fnmatch(name, d) for d in dfilter):
                yield (name, dbi)

    def relpaths(self, pattern):
        """Finds the relative paths for the seed configurations within the databases that
        match to the pattern.
        Args:
            pattern (str): the pattern to match.
        """
        from matdb.database.utility import parse_path
        return parse_path(self.root,pattern,ran_seed=self.ran_seed)

    def find(self, pattern):
        """Finds a list of :class:`matdb.database.basic.Group` that match the given
        pattern. The pattern is formed using `group.dbname[[.seed].params]`. `*`
        can be used as a wildcard for any portion of the '.'-separated path.
        .. note:: Actually, an :func:`~fnmatch.fnmatch` pattern can be used.
        Args: pattern (str): fnmatch pattern that follows the convention of the
        DB key. Alternatively the pattern can be a uuid. Examples:

            Get all the dynamical matrix databases for the `Pd`
            configuration. The example assumes that the database name is
            `phonon` and that it includes a dynamical matrix step.
            >>> Pd = Controller("Pd.yml")
            >>> Pd.find("DynMatrix.phonon.Pd.*")
            Get all the database sequences for liquids across all configurations in
            the database.
            >>> CdWO4 = Controller("CdWO4.yml")
            >>> CdWO4.find("*.liquid*")
            >>> CdWO4.find(uuid)
        """
        from matdb.utility import is_uuid4
        if is_uuid4(pattern):
            return self.uuids[pattern]

        from fnmatch import fnmatch
        if pattern.count('/') == 3:
            groupname, dbname, seed, params = pattern.split('/')
        elif pattern.count('/') == 2:
            groupname, dbname, seed = pattern.split('/')
            params = None
        elif pattern.count('/') == 1:
            groupname, dbname = pattern.split('/')
            params = None
            seed = None
        else:
            #We must be searching legacy databases or the pattern given is to
            #match a *database* and not a group.
            dbname = pattern
            groupname, params, seed = None, None, None

        colls = [v for k, v in self.collections.items() if fnmatch(k, dbname)]
        colls.extend([li for ln, li in self.legacy.items() if fnmatch(ln, pattern)])
        result = []
        for dbi in colls:
            if isinstance(dbi, LegacyDatabase) or groupname is None:
                result.append(dbi)
                continue
            groups = [groupi for groupn, groupi in dbi.steps.items()
                      if fnmatch(groupn, groupname)]
            for group in groups:
                group._expand_sequence()
                if len(group.sequence) > 0 and seed is not None:
                    seeds = [si for sn, si in group.sequence.items()
                             if fnmatch(sn, seed)]
                    for seedi in seeds:

                        seedi._expand_sequence()
                        if len(seedi.sequence) > 0 and params is not None:
                            result.extend([si for sn, si in seedi.sequence.items()
                                           if fnmatch(sn, params)])
                        else:
                            result.append(seedi)
                else:
                    result.append(group)

        if groupname == '*':
            #Add all the possible legacy databases.
            result.extend([li for ln, li in self.legacy.items()
                           if fnmatch(ln, groupname)])

        return result

    def steps(self):
        """Compiles a list of all steps in this set of databases.
        """
        result = []
        for db_name, db in self.collections.items():
            for group_name, group in db.steps.items():
                if len(group.sequence) > 0:
                    for seed_name, seed in group.sequence.items():
                        if len(seed.sequence) > 0:
                            for param_name, param in seed.sequence.items():
                                result.append("{0}/{1}/{2}/{3}".format(group_name,db_name,
                                                                           seed_name,param_name))
                        else:
                            result.append("{0}/{1}/{2}".format(group_name,db_name,
                                                                   seed_name))
                else:
                    result.append("{0}/{1}".format(group_name,db_name))

        return sorted(result)

    def sequences(self):
        """Compiles a list of all sequences in this set of databases.
        """
        result = []
        for db_name, db in self.collections.items():
            for group_name, group in db.steps.items():
                if len(group.sequence) > 0:
                    for seed_name, seed in group.sequence.items():
                        if len(seed.sequence) > 0:
                            for param_name, param in seed.sequence.items():
                                result.append("{0}/{1}".format(seed_name,param_name))
                        else:
                            result.append("{0}".format(seed_name))

        return sorted(result)

    def __getitem__(self, key):
        """Returns the database object associated with the given key. This is
        necessary because of the hierarchy of objects needed to implement
        sequence repitition via the `ParamaterGrid`.
        """
        if key.count('/') == 3:
            group, dbname, seed, params = key.split('/')
        elif key.count('/') == 2:
            group, dbname, seed = key.split('/')
            params = None
        else:
            group, dbname = key.split('/')
            seed = None
            params = None

        coll = self.collections[dbname]
        if group.lower() in coll.steps:
            step = coll.steps[group.lower()]
            if seed is not None and seed in step.sequence:
                seq = step.sequence[seed]
                if params is not None and params in seq.sequence:
                    return seq.sequence[params]
                else:
                    return seq
            else:
                return step
        else:
            msg.err("The group name {0} could not be found in the steps of "
                    "the database {1}".format(group.lower(),coll.steps.values()))

    def setup(self, rerun=0, dfilter=None):
        """Sets up each of configuration's databases.

        Args:
            rerun (int): when > 0, recreate the folders even if they
              already exist.
            dfilter (list): of `str` patterns to match against *database*
              names. This limits which databases sequences are returned.
        """
        for dbname, dbi in self.ifiltered(dfilter):
            dbi.setup(rerun)

    def extract(self, dfilter=None, cleanup="default", asis=False):
        """Runs extract on each of the configuration's databases.

        Args:
            dfilter (list): of `str` patterns to match against *database*
              names. This limits which databases are returned.
            cleanup (str): the level of cleanup to perform after extraction.
            asis (bool): when True, read the results even if the calculation
              didn't converge to required accuracy.
        """
        for dbname, dbi in self.ifiltered(dfilter):
            msg.std("Extracting calculation output from {}.".format(dbname), 2)
            dbi.extract(cleanup=cleanup, asis=asis)

    def execute(self, recovery=False, dfilter=None, env_vars=None, dryrun=False):
        """Submits job array scripts for each database collection.

        Args:
            recovery (bool): when True, submit the script for running recovery
              jobs.
            dfilter (list): of `str` patterns to match against *database*
              names. This limits which databases are returned.
            env_vars (dict): of environment variables to set before calling the
              execution. The variables will be set back after execution.
            dryrun (bool): when True, don't submit any jobs for execution, just
              say what would happen.
        """
        for dbname, dbi in self.ifiltered(dfilter):
            dbi.execute(recovery, env_vars=env_vars, dryrun=dryrun)

    def recover(self, rerun=False, dfilter=None):
        """Runs recovery on this database to determine which configs failed and
        then create a jobfile to requeue them for compute.

        Args:
            rerun (bool): when True, recreate the jobfile even if it
              already exists.
            dfilter (list): of `str` patterns to match against *database*
              names. This limits which databases are returned.
        """
        for dbname, dbi in self.ifiltered(dfilter):
            dbi.recover(rerun)

    def status(self, busy=False, dfilter=None):
        """Prints status messages for each of the configuration's databases.

        Args:
            busy (bool): when True, print a list of the configurations that are
              still busy being computed in DFT.
            dfilter (list): of `str` patterns to match against *database*
              names. This limits which databases are returned.

        """
        for dbname, dbi in self.ifiltered(dfilter):
            dbi.status(busy)

    def split(self, recalc=0, dfilter=None):
        """Splits the total available data in all databases into a training and holdout
        set.
        Args:
            recalc (int): when non-zero, re-split the data and overwrite any
              existing *.h5 files. This parameter decreases as
              rewrites proceed down the stack. To re-calculate
              lower-level h5 files, increase this value.
            dfilter (list): of `str` patterns to match against *database sequence*
              names. This limits which databases sequences are returned.
        """
        for dbname, dbi in self.ifiltered(dfilter):
            dbi.split(recalc)

    def hash_dbs(self, dfilter=None):
        """Hashes the databases into a single hash.

        Args:
            dfilter (list): of `str` patterns to match against *database*
              names. This limits which databases are returned.
        """
        hash_all = ''
        for dbname, seq in self.ifiltered(dfilter):
            hash_all += ' '
            hash_all += seq.hash_db()

        hash_all += ' '
        hash_all += seq.rec_bin.hash_bin()

        hash_all = str(sha1(hash_all).hexdigest())
        with open(path.join(self.root,"hash.txt"),"w+") as f:
            f.write("{0} \n {1}".format(hash_all,str(datetime.now())))

        return hash_all

    def verify_hash(self, hash_cand, dfilter=None):
        """Verifies that the the candidate hash matches this matdb controller's databases.

        Args:
            hash_cand (str): The candidate hash to check.
            dfilter (list): of `str` patterns to match against *database*
              names. This limits which databases are returned.

        Returns:
            True if the hash matches the databases.
        """
        return hash_cand == self.hash_dbs(dfilter=dfilter)

    def finalize(self, dfilter=None):
        """Creates the finalized version of the databases that were used for
        fitting the potential. Stored in final_{matdb.version}.h5.
        Args:
            dfilter (list): of `str` patterns to match against *database*
              names. This limits which databases are returned.
        """

        # from matdb.io import save_dict_to_h5
        # from matdb import __version__

        final_dict = self.versions.copy()
        final_dict["hash"] = self.hash_dbs(dfilter=dfilter)
        final_dict["yml_file"] = self.specs.copy()
        for dbname, seq in self.ifiltered(dfilter):
            final_dict[dbname] = seq.finalize()

        if (dfilter is not None and "rec_bin" in dfilter) or dfilter is None or dfilter=="*":
            final_dict["rec_bin"] = seq.rec_bin.finalize()

        str_ver = []
        for item in __version__:
            str_ver.append(str(item))
        mdb_ver = ".".join(str_ver)
        target = path.join(self.root,"final_{}.h5".format(mdb_ver))

        with h5py.File(target,"w") as hf:
            save_dict_to_h5(hf,final_dict,'/')<|MERGE_RESOLUTION|>--- conflicted
+++ resolved
@@ -22,22 +22,16 @@
 import re
 import six
 from tqdm import tqdm
-<<<<<<< HEAD
-from hashlib import sha1
-from matdb.database.utility import split
-from matdb.utility import chdir, ParameterGrid, convert_dict_to_str, import_fqdn, _set_config_path
-=======
 
 from matdb import __version__, msg
 from matdb.atoms import Atoms, AtomsList, _recursively_convert_units
->>>>>>> 9b5be34b
 from matdb.database.legacy import LegacyDatabase
 from matdb.database.utility import parse_path, split
 from matdb.fitting.controller import TController
 from matdb.io import read, save_dict_to_h5
 from matdb.msg import okay, verbosity
 from matdb.utility import (chdir, ParameterGrid, convert_dict_to_str,
-                            import_fqdn, is_uuid4)
+                            import_fqdn, is_uuid4, _set_config_path)
 
 class Group(object):
     """Represents a collection of material configurations (varying in
@@ -1581,15 +1575,11 @@
         self.root = relpath(path.expanduser(self.specs["root"]))
         if tmpdir is not None:
             self.root = tmpdir
-<<<<<<< HEAD
         name = self.specs["name"].strip().replace(' ', '_')
         with open(path.join(self.root, "NAME"), "w+") as f:
             f.write(name)        
         _set_config_paths(name, root)
             
-=======
-
->>>>>>> 9b5be34b
         self.plotdir = path.join(self.root, "plots")
         self.kpathdir = path.join(self.root, "kpaths")
         self.title = self.specs["title"]
