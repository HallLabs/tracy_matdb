--- conflicted
+++ resolved
@@ -9,8 +9,8 @@
 import datetime
 from matdb import calculators
 from contextlib import contextmanager
-<<<<<<< HEAD
 import ase.db
+from uuid import uuid4
 
 def atoms_to_json(atoms, folder):
     """Exports the specified atoms object, with its calculator's parameters, to
@@ -21,9 +21,6 @@
         folder (str): path to the folder to write the file in.
     """
     db = ase.db.connect(path.join(folder, "atoms.json"))
-=======
-from uuid import uuid4
->>>>>>> c1e33027
 
 class Group(object):
     """Represents a collection of material configurations (varying in
