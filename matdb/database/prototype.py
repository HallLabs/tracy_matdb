--- conflicted
+++ resolved
@@ -1,16 +1,8 @@
 """Group of configurations selected from the prototypes database.
 """
-<<<<<<< HEAD
 
 from matdb.database import Group
 from matdb import msg
-=======
-from itertools import product, permutations
-from copy import deepcopy
-from glob import glob
-from hashlib import sha1
-import random
->>>>>>> 54dfe753
 from os import path, getcwd, chdir, remove, listdir, mkdir
 import numpy as np
 from six import string_types
@@ -40,7 +32,7 @@
           example to only use A:B  and no B:A permutations the
           dict would be {"binary": [["A","B"]]}, where A and B were
           replaced with the correct atomic species.
-	  
+
     .. note:: Additional attributes are also exposed by the super class
       :class:`Group`.
 
@@ -69,7 +61,7 @@
         self.ran_seed = ran_seed
         self.permutations = permutations
         self.species = self.database.parent.species
-        
+
         #Make sure that we override the global calculator default values with
         #those settings that we know are needed for good phonon calculations.
         calcargs = self.database.calculator.copy()
@@ -131,7 +123,7 @@
             else: #pragma: no cover
                 msg.err("Couldn't parse {0} structures for {1} case. Must be either "
                         "a list of file names, 'all', or an int.".format(v, k))
-                
+
             if self.permutations is not None and  k.lower() in self.permutations.keys():
                 self.nconfigs += len(self.structures[k.lower()])*len(self.permutations[k.lower()])
             else:
@@ -145,7 +137,7 @@
     @property
     def fitting_configs(self):
         """Returns a :class:`matdb.atoms.AtomsList` for all configs in this
-        group. 
+        group.
         """
         configs = AtomsList()
         if len(self.sequence) == 0:
@@ -154,9 +146,9 @@
         else:
             for seq in self.sequence.values():
                 configs.extend(seq.fitting_configs)
-                
+
         return configs
-                
+
     def sub_dict(self):
         """Returns a dict needed to initialize the class.
         """
@@ -172,9 +164,9 @@
             list: of :class:`matdb.atoms.Atoms`
         """
         if len(self.sequence) == 0:
-            #We are at the bottom of the stack; 
+            #We are at the bottom of the stack;
             return self.fitting_configs
-        else: 
+        else:
             #Check where we are in the stack. If we are just below the database,
             #then we want to return <<your description of the rset here>>
 	    #If we are not, then we must a parameter grid of sequences
@@ -214,9 +206,9 @@
         Args:
             rerun (bool): when True, recreate the folders even if they
               already exist.
-        """        
+        """
         super(Prototypes, self).setup(self._setup_configs, rerun)
-            
+
     def _setup_configs(self, rerun):
         """Loops over the choosen prototype structures and possible
         occupations for those structures, i.e., A:B and B:A, to
@@ -225,7 +217,7 @@
         Args:
             rerun (bool): when True, recreate the folders even if they
               already exist.
-        """        
+        """
         #We also don't want to setup again if we have the results already.
         if self.ready() and not rerun:
             return
@@ -273,7 +265,7 @@
         else: # pragma: no cover
             msg.err("{} is not a valid prototype size.".format(size))
             return None
-            
+
         possible_perms = [list(i) for i in permutations(self.species, r=r)]
         perms_copy = deepcopy(possible_perms)
         if res is not None:
@@ -286,7 +278,7 @@
     def _correct_poscar(self, source, target, species):
         """Corrects the POSCAR so that it has the correct lattice parameter
         and title string for the system to be read into ASE.
-        
+
         Args:
             source (str): the path to the prototype POSCAR.
             target (str): the path to the output POSCAR.
@@ -322,7 +314,7 @@
         if self.puuids is None:
             self.puuids = self.load_pkl(self.puuid_file)
         return self.puuids
-    
+
     @property
     def puuid_file(self):
         """Returns the full path to the euid file for this group.
