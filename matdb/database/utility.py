"""Contains all the utility functions that belong to the database groups."""

from uuid import uuid4
from cPickle import dump, load
from os import path, rename, remove
import numpy as np
from glob import glob
from tqdm import tqdm
<<<<<<< HEAD
=======
from copy import deepcopy
from itertools import combinations

from phenum.symmetry import bring_into_cell, _does_mapping_exist, _get_transformations
from phenum.grouptheory import _find_minmax_indices
>>>>>>> d6eb4325

from matdb import msg
from matdb.atoms import AtomsList
# from matdb.utility import dbcat
# from matdb.utility import load_datetime
# from matdb.utility import special_values

def split(atlist, splits, targets, dbdir, ran_seed, dbfile=None, recalc=0,
          nonsplit=None):
    """Splits the :class:`matdb.atoms.AtomsList` multiple times, one for
    each `split` setting in the database specification.

    Args:
        atlsit (AtomsList, or list): the list of :class:`matdb.atams.Atoms` objects
          to be split or a list to the files containing the atoms objects.
        splits (dict): the splits to perform.
        targets (dict): the files to save the splits in, these should
          contain a {} in the name which will be replaced with the split
          name. The dictionary must have the format {"train": file_name,
          "holdout": file_name, "super": file_name}.
        dbdir (str): the root *splits* directory for the database.
        dbfile (str): the _dbfile for a legacy database.
        ran_seed (int or float): the random seed for the splits (i.e. the controllers
          random seed).
        recalc (int): when non-zero, re-split the data and overwrite any
          existing *.h5 files. This parameter decreases as
          rewrites proceed down the stack. To re-calculate
          lower-level h5 files, increase this value.
        nonsplit (AtomsList): a list of atoms to include in the training
          set "as-is" because they cannot be split (they only have meaning
          together).
    """
    from matdb.utility import dbcat

    assert nonsplit is None or isinstance(nonsplit, AtomsList)
    for name, train_perc in splits.items():
        train_file = targets["train"](name)
        holdout_file = targets["holdout"](name)
        super_file = targets["super"](name)
        idfile = path.join(dbdir, "{0}-ids.pkl".format(name))

        if (path.isfile(train_file) and path.isfile(holdout_file)
            and path.isfile(super_file)):
            if recalc <= 0:
                return
            else:
                if path.isfile(idfile):
                    with open(idfile, 'rb') as f:
                        data = load(f)
                new_idfile = path.join(self.root,"{0}_{1}-ids.pkl".format(name,data["uuid"]))
                self.parent.uuids[data["uuid"]] = new_idfile
                for fname in [train_file,holdout_file,super_file]:
                    new_name = fname.replace(name,"{0}_{1}".format(name,data["uuid"]))
                    rename(fname,new_name)
                remove(idfile)

        #Compile a list of all the sub-configurations we can include in the
        #training.
        if not isinstance(atlist,AtomsList):
            subconfs = AtomsList(atlist)
        else:
            subconfs = atlist

        if path.isfile(idfile):
            with open(idfile, 'rb') as f:
                data = load(f)
            subconfs = data["subconfs"]
            ids = data["ids"]
            Ntrain = data["Ntrain"]
            Nhold = data["Nhold"]
            Ntot = data["Ntot"]
            Nsuper = data["Nsuper"]
        else:
            Ntot = len(subconfs)
            Ntrain = int(np.ceil(Ntot*train_perc))
            ids = np.arange(Ntot)
            Nhold = int(np.ceil((Ntot-Ntrain)*train_perc))
            Nsuper = Ntot-Ntrain-Nhold
            np.random.shuffle(ids)

            #We need to save these ids so that we don't mess up the statistics on
            #the training and validation sets.
            data = {
                "uuid": str(uuid4()),
                "subconfs": subconfs,
                "ids": ids,
                "Ntrain": Ntrain,
                "Nhold": Nhold,
                "Ntot": Ntot,
                "Nsuper": Nsuper,
                "ran_seed": ran_seed
            }
            with open(idfile, 'wb') as f:
                dump(data, f)

        #Only write the minimum necessary files. Use dbcat to create the
        #database version and configuration information. There is duplication
        #here because we also store the ids again. We retain the pkl file above
        #so that we can recreate *exactly* the same split again later.
        if not path.isfile(train_file):
            tids = ids[0:Ntrain]
            #Make sure that we have some atoms to write in the first place!
            if len(tids) > 0:
                altrain = subconfs[tids]
            else:
                altrain = AtomsList()
            #Add the unsplittable configurations to the training set as-is.
            Nunsplit = 0
            if nonsplit is not None:
                altrain.extend(nonsplit)
                Nunsplit = len(nonsplit)
            altrain.write(train_file)

            if dbfile is not None:
                dbcat([dbfile], train_file, docat=False, ids=tids, N=Ntrain+Nunsplit)
            else:
                dbcat([], train_file, docat=False, ids=tids, N=Ntrain+Nunsplit)
        if not path.isfile(holdout_file):
            hids = ids[Ntrain:-Nsuper]
            alhold = subconfs[hids]
            alhold.write(holdout_file)
            if dbfile is not None:
                dbcat([dbfile], holdout_file, docat=False, ids=hids, N=Nhold)
            else:
                dbcat([], holdout_file, docat=False, ids=hids, N=Nhold)
        if not path.isfile(super_file):
            sids = ids[-Nsuper:]
            alsuper = subconfs[sids]
            alsuper.write(super_file)
            if dbfile is not None:
                dbcat([dbfile], super_file, docat=False, ids=sids, N=Nsuper)
            else:
                dbcat([], super_file, docat=False, ids=sids, N=Nsuper)

def dbconfig(dbfile):
    """Returns the database configuration `dict` of the specified database file.

    Args:
        dbfile (str): path to the database file to get config information for.
    """
    from matdb.utility import load_datetime

    confpath = dbfile + ".json"
    if not path.isfile(confpath):
        return {}

    import json
    with open(confpath) as f:
        config = json.load(f, object_pairs_hook=load_datetime)

    return config


def parse_path(root,seeds,ran_seed=None):
    """Finds the full path to the seed files for this system.
    Args:
        root (str): the root directory for the databes.
        seeds (str or list of str): the seeds for the database that
            need to be parsed and have the root folder found.
        ran_seed (optional): the seed for the random generator if used.

    Returns:
        seed_files (list): a list of the seed files for the database.
    """
    from matdb.utility import special_values
    # from itertools import product

    seed_files = []
    for seed in seeds:
        # if there is a '/' in the seed then this is a path to the
        # seed file configuration, otherwise we assume the user put
        # the seed file in the `seed` directory in root.
        if len(seed.split("/")) > 1:
            this_seeds = []
            seed_path = root
            for segment in seed.split("/"):
                if "*" in segment:
                    if len(this_seeds) >=1:
                        this_level = []
                        for t_path in res:
                            this_level.extend(glob(path.join(seed_path,t_path,segment)))
                    else:
                        this_level = glob(path.join(seed_path,segment))
                else:
                    this_level = [segment]
                if len(this_seeds) >= 1:
                    this_seeds.extend([path.join(*i) for i in product(this_seeds,this_level)])
                else:
                    this_seeds.extend(this_level)

        else:
            seed_path = path.join(root,"seed")
            to_parse = seed
            if "*" in to_parse:
                this_seeds = glob(path.join(seed_path,to_parse))
            else:
                this_seeds = [to_parse]

        for ts in this_seeds:
            t_seed = path.join(seed_path,ts)
            if path.isfile(t_seed):
                seed_files.append(t_seed)
            else:
                msg.err("The seed file {} could not be found.".format(t_seed))

        return seed_files

def make_primitive(atm, eps=None):
    """Finds the primitive cell of a given crystal and the HNF needed to
    convert the primitive to the current crystal.

    Args:
        atm (matdb.Atoms): an atoms object.
        esp (float): floating point tollerance.

    Returns:
        The lattice and atomic basis vectors of the primitive cell along
        with the HNF needed to map the primitive cell to the original cell.
    """
    #extract data from the atoms object to be used.
    a_vecs = atm.cell
    atom_pos = atm.positions
    atom_type = None
    new_vecs = None
    unique_pos = None
    unique_types = None
    try:
        atom_type = atm.get_chemical_symbols()
        atom_type = [i for i in atom_type if i != "X"]
        # mapping = {k:v for v, k in enumerate(np.unique(temp))}
        # atom_type = [mapping[i] for i in types]
    except: #pragma: no cover
        atom_type = atm.numbers
        # mapping = {k:v for v, k in enumerate(np.unique(temp))}
        # atom_type = [mapping[i] for i in types]

    if atom_type is None or len(atom_type) == 0:
        raise ValueError("The atoms object doesn't contain species information. "
                         "The primitive cell can't be found without the species information.")
    if eps is None:
        eps = 1E-3

    #Armed with the data we can now make the cell primitive.
    num_atoms = len(atom_pos)
    
    latt_to_cart, cart_to_latt = _get_transformations(a_vecs)

    #Ensure that all the basis atoms are in the unit cell.
    atom_pos = np.array([bring_into_cell(pos, cart_to_latt, latt_to_cart, eps) for pos in atom_pos])

    #If the cell isn't primitive then there will be lattice vectors
    #inside the cell. If a lattice vector is inside the unit cell then
    #it will bring any atom inside the cell back unto itself via a
    #fractional transaltion. Such a translation must exist for each
    #atom of the same type.
    fracts = []
    for i_atom, a_type in enumerate(atom_type):
        #Only proceed for atoms of the same type as the first type of
        #atom that aren't the first atom.
        if not a_type == atom_type[0] or i_atom == 0:
            continue

        fract = atom_pos[i_atom] - atom_pos[0]
        fract = np.array(bring_into_cell(fract, cart_to_latt, latt_to_cart, eps))
        for j_atom, this_type in enumerate(atom_type):
            #Find the new location of the atom after the fractional
            #translation.
            new_pos = fract + atom_pos[j_atom]
            new_pos = np.array(bring_into_cell(new_pos, cart_to_latt, latt_to_cart, eps))
            mapped = _does_mapping_exist(new_pos, this_type, atom_pos, atom_type, eps)
            if not mapped:
                break

        #If the loop was successfull (mapped==True) then this
        #translation takes all atoms to another of the same type so it
        #is a valid fractional translation and should be kept.
        if mapped:
            fracts.append(list(fract))

    #If the lattice isn't primitive then extra lattice points, i.e.,
    #fractional rotations, were found above.
    if len(fracts) > 0:
        #Collect all lattices points, i.e., potential new primitive vectors.
        lattice_points = deepcopy(fracts)
        lattice_points.extend(a_vecs)

        #Consider all possible triplets of the lattices points to see
        #if the form a set of primitive basis vectors. A triplet will
        #form a basis set if all lattice points will be integer
        #combinations of the triplet.
        for new_vecs in combinations(lattice_points, 3):
            try:
                cart_to_latt = np.linalg.inv(np.transpose(new_vecs))
            except: #pragma: no cover
                continue
            for point in lattice_points:
                vec = np.matmul(cart_to_latt, point)

                #Check if the new vecs are all integers. If not then
                #this lattice point wasn't preserved, move on to the
                #next one.
                mapped = True
                if not np.allclose(vec, np.rint(vec), rtol=eps): #pragma: no cover
                    # I could never get this flag to fire.
                    mapped = False
                    msg.err("Reached portion of code that has never been tested. "
                            "Please submit following to developers for testing: "
                            "a_vecs: {0}, atom_pos: {1}, atom_types: "
                            "{2}".format(a_vecs, atom_pos, atom_type))
                    break

            #If all lattice points were mapped then we've found a valid new basis and can exit.
            if mapped:
                break 

        if not mapped: #pragma: no cover
            raise LogicError("Error in make_primitive. Valid basis not found.")

        #Bring all the atoms into the new cell.
        atom_pos = np.array([bring_into_cell(pos, cart_to_latt, np.transpose(new_vecs), eps)
                             for pos in atom_pos])
        # Check for redundant atoms in the basis. If any are present then remove them.
        unique_pos = []
        unique_types = []
        removed = np.zeros(len(atom_type))
        for i_atom, this_type in enumerate(atom_type):
            pos = atom_pos[i_atom]
            mapped = False
            for j in range(i_atom+1, len(atom_type)):
                if (atom_type[j] == this_type) and (np.allclose(pos, atom_pos[j], rtol=eps)):
                    mapped = True
                    removed[i_atom] = i_atom+1
                    
            if not mapped:
                unique_pos.append(pos)
                unique_types.append(this_type)

    if new_vecs is None:
        new_vecs = a_vecs
    if unique_pos is None:
        unique_pos = atom_pos
    if unique_types is None:
        unique_types = atom_type
    #Now that we have the new atomic and lattice basis we need to
    #define the HNF that mapps the primitive to the supercell.
    n = np.rint(np.matmul(np.linalg.inv(np.transpose(new_vecs)), np.transpose(a_vecs)))
    hnf, b = hermite_normal_form(n)
    hnf = hnf.astype(int)
    return (new_vecs, unique_pos, unique_types, hnf)

def hermite_normal_form(n):
    """Converts an integer matrix to hermite normal form.
    
    Args:
        n (list): a 2D list of integers.

    Returns:
        The integer matrix converted to Hermite Normal Form and 
        the matrix needed to transform the input matrix to the HNF.
    """

    if np.equal(np.linalg.det(n), 0):
        raise ValueError("The input matrix N is singular in hermite_normal_form.")

    hnf = np.array(deepcopy(n))
    b = np.identity(3)

    # Keep doing colum operations until all elements in row 1 are zero
    # except the one on the diagonal.
    count = 0
    while (list(hnf[0]).count(0) != 2):
        count += 1
        min_index, max_index = _find_minmax_indices(hnf[0])
        minm = hnf[0, min_index]
        multiple = hnf[0, max_index]//minm

        hnf[:,max_index] = hnf[:, max_index] - multiple*hnf[:, min_index]
        b[:,max_index] = b[:, max_index] - multiple*b[:, min_index]

        if not np.allclose(np.matmul(n,b), hnf): #pragma: no cover
            raise LogicError("COLS1: Transformation matrix failed in hermite_normal_form")
        
    if hnf[0,0] == 0:
        hnf, b = swap_column(hnf, b, 0)
    if abs(hnf[0,0] < 0):
        hnf[:,0] = -hnf[:,0]
        b[:,0] = -b[:,0]
    if not np.allclose(np.matmul(n,b),hnf): #pragma: no cover
        raise LogicError("COLSWAP1: Transformation matrix failed in hermite_normal_form")

    #Now work on getting hnf[1][2]==0.
    while not hnf[1,2] == 0:
        if hnf[1,1] == 0:
            temp_col = deepcopy(hnf[:,1])
            hnf[:,1] = hnf[:,2]
            hnf[:,2] = temp_col
            
            temp_col = deepcopy(b[:,1])
            b[:,1] = b[:,2]
            b[:,2] = temp_col
        if hnf[1,2] == 0:
            continue

        if (abs(hnf[1,2])<abs(hnf[1,1])):
            max_idx = 1
            min_idx = 2
        else:
            max_idx = 2
            min_idx = 1

        multiple = hnf[1,max_idx]//hnf[1,min_idx]
        hnf[:, max_idx] = hnf[:,max_idx] - multiple*hnf[:, min_idx]
        b[:, max_idx] = b[:,max_idx] - multiple*b[:, min_idx]
        if not np.allclose(np.matmul(n,b), hnf): #pragma: no cover
            raise LogicError("COLS2: Transformation matrix failed in hermite_normal_form")

    if hnf[1,1]<0:
        hnf[:,1] = -hnf[:,1]
        b[:,1] = -b[:,1]
    if not np.allclose(np.matmul(n,b),hnf): #pragma: no cover
        raise LogicError("COLSWAP2: Transformation matrix failed in hermite_normal_form")

    if hnf[2,2]<0:
        hnf[:,2] = -hnf[:,2]
        b[:,2] = -b[:,2]

    if not (hnf[0,1]==0 and hnf[0,2]==0 and hnf[1,2]==0): #pragma: no cover
        print(hnf)
        raise LogicError("hermite_normal_form not lower triangular.")

    if not np.allclose(np.matmul(n,b),hnf): #pragma: no cover
        raise LogicError("End Part 1: Transformation matrix failed in hermite_normal_form")

    #Now that the matrix is lower triangular we need to make sure that
    #the off diagonal elemnts are less than the diagonal elements.

    while (hnf[1,1] <= hnf[1,0] or hnf[1,0]<0):
        multiple = -1
        if hnf[1,1] <= hnf[1,0]:
            multiple = 1
        hnf[:,0] = hnf[:,0] - multiple*hnf[:,1]
        b[:,0] = b[:,0] - multiple*b[:,1]

    for j in [0,1]:
        while (hnf[2,2] <= hnf[2,j] or hnf[2,j]<0):
            multiple = -1
            if hnf[2,2] <= hnf[2,j]:
                multiple = 1
            hnf[:,j] = hnf[:,j] - multiple*hnf[:,2]
            b[:,j] = b[:,j] - multiple*b[:,2]
        
    if not np.allclose(np.matmul(n,b),hnf): #pragma: no cover
        raise LogicError("End: Transformation matrix failed in hermite_normal_form")
        
    if not (hnf[0,1]==0 and hnf[0,2]==0 and hnf[1,2]==0): #pragma: no cover
        raise LogicError("END: hermite_normal_form not lower triangular.")

    if (hnf[1,2]<0 and hnf[2,1]<0 or hnf[2,1]<0): #pragma: no cover
        raise LogicError("END: negative off diagonals (hermite_normal_form).")

    if (hnf[1,0]>hnf[1,1] or hnf[2,0]>hnf[2,2] or hnf[2,1]>hnf[2,2]): #pragma: no cover
        raise LogicError("END: off diagonals larger than diagonals (hermite_normal_form).")
    
    return hnf, b

def swap_column(hnf, b, row):
    """Swaps the non-zero element in the designated row for both hnf and b
    matrices.

    Args:
        hnf (numpy.ndarray): an integer matrix.
        b (numpy.ndarray): an integer matrix.
        row (int): the row that the swap will be centered on.
    
    Returns:
        The hnf and b matrices with their columns swapped so that hnf[row,row] is 
        non-zero.
    """

    min_idx, max_idx = _find_minmax_indices(abs(hnf[row,row:]))
    max_idx += row

    temp_col = deepcopy(hnf[:,row])
    hnf[:,row] = hnf[:,max_idx]
    hnf[:,max_idx] = temp_col

    temp_col = deepcopy(b[:,row])
    b[:,row] = b[:,max_idx]
    b[:,max_idx] = temp_col

    return hnf, b

def decompress(prim, basis, types_int, hnf_int):
    """Decompresses the crystal back into it's original form.

    Args:
        prim (list): the primitive lattice vectors as rows of a matrix.
        basis (list): the atomic basis vectors as rows of a matrix.
        types (int): list of species converted to a single int.
        hnf_int (int): hnf entries converted to integer.

    Returns:
        The new crystal lattice vectors, atomic basis and atomic types.
    """

    hnf = _get_hnf_from_int(hnf_int)
    lat_vecs = np.transpose(np.matmul(np.transpose(prim), hnf))

    vol_fact = hnf[0][0]*hnf[1][1]*hnf[2][2]

    types = [int(i) for i in str(types_int)]

    latt_to_cart, cart_to_latt = _get_transformations(np.transpose(lat_vecs))
    eps = 1E-3
    new_basis = []
    new_types = []
    prim = np.array(prim)
    for a in range(hnf[0][0]):
        for b in range(hnf[1][1]):
            for c in range(hnf[2][2]):
                #calculate the vector that will point to a new atom in
                #the basis by taking a linear combination of the
                #primitive cell vectors.
                add_vec = prim[0]*a + prim[1]*b + prim[2]*c
                for old_t, old_b in zip(types, basis):
                    new_b = list(np.array(old_b)+add_vec)
                    new_basis.append(bring_into_cell(new_b, latt_to_cart, cart_to_latt, eps))
                    new_types.append(old_t)

    if vol_fact*len(basis) != len(new_basis): #pragma: no cover
        raise ValueError("Error occured in decompression.")
                    
    return lat_vecs, new_basis, new_types

def _get_hnf_from_int(hnf_int):
    """Converts a compressed HNF to the full HNF.

    Args:
        hnf_int (int): the hnf converted to an integer.

    Returns:
        hnf (list): the hnf matrix.
    """

    hnf_str = str(hnf_int)

    hnf_vals = []
    cur_index = 0
    for i in range(1,len(hnf_str)):
        if hnf_str[i] != "0" and hnf_str[i-1] == "0":
            hnf_vals.append(int(hnf_str[cur_index:i-1]))
            cur_index = i
            
    hnf_vals.append(int(hnf_str[cur_index:i]))

    hnf = [[hnf_vals[0]-1, 0, 0], [hnf_vals[1]-1, hnf_vals[2]-1, 0],
           [hnf_vals[3]-1, hnf_vals[4]-1, hnf_vals[5]-1]]
    return hnf
            <|MERGE_RESOLUTION|>--- conflicted
+++ resolved
@@ -1,19 +1,16 @@
 """Contains all the utility functions that belong to the database groups."""
 
-from uuid import uuid4
 from cPickle import dump, load
-from os import path, rename, remove
-import numpy as np
-from glob import glob
-from tqdm import tqdm
-<<<<<<< HEAD
-=======
 from copy import deepcopy
 from itertools import combinations
-
+from os import path, rename, remove
+from uuid import uuid4
+
+from glob import glob
+import numpy as np
+from tqdm import tqdm
 from phenum.symmetry import bring_into_cell, _does_mapping_exist, _get_transformations
 from phenum.grouptheory import _find_minmax_indices
->>>>>>> d6eb4325
 
 from matdb import msg
 from matdb.atoms import AtomsList
@@ -258,7 +255,7 @@
 
     #Armed with the data we can now make the cell primitive.
     num_atoms = len(atom_pos)
-    
+
     latt_to_cart, cart_to_latt = _get_transformations(a_vecs)
 
     #Ensure that all the basis atoms are in the unit cell.
@@ -327,7 +324,7 @@
 
             #If all lattice points were mapped then we've found a valid new basis and can exit.
             if mapped:
-                break 
+                break
 
         if not mapped: #pragma: no cover
             raise LogicError("Error in make_primitive. Valid basis not found.")
@@ -346,7 +343,7 @@
                 if (atom_type[j] == this_type) and (np.allclose(pos, atom_pos[j], rtol=eps)):
                     mapped = True
                     removed[i_atom] = i_atom+1
-                    
+
             if not mapped:
                 unique_pos.append(pos)
                 unique_types.append(this_type)
@@ -366,12 +363,12 @@
 
 def hermite_normal_form(n):
     """Converts an integer matrix to hermite normal form.
-    
+
     Args:
         n (list): a 2D list of integers.
 
     Returns:
-        The integer matrix converted to Hermite Normal Form and 
+        The integer matrix converted to Hermite Normal Form and
         the matrix needed to transform the input matrix to the HNF.
     """
 
@@ -395,7 +392,7 @@
 
         if not np.allclose(np.matmul(n,b), hnf): #pragma: no cover
             raise LogicError("COLS1: Transformation matrix failed in hermite_normal_form")
-        
+
     if hnf[0,0] == 0:
         hnf, b = swap_column(hnf, b, 0)
     if abs(hnf[0,0] < 0):
@@ -410,7 +407,7 @@
             temp_col = deepcopy(hnf[:,1])
             hnf[:,1] = hnf[:,2]
             hnf[:,2] = temp_col
-            
+
             temp_col = deepcopy(b[:,1])
             b[:,1] = b[:,2]
             b[:,2] = temp_col
@@ -464,10 +461,10 @@
                 multiple = 1
             hnf[:,j] = hnf[:,j] - multiple*hnf[:,2]
             b[:,j] = b[:,j] - multiple*b[:,2]
-        
+
     if not np.allclose(np.matmul(n,b),hnf): #pragma: no cover
         raise LogicError("End: Transformation matrix failed in hermite_normal_form")
-        
+
     if not (hnf[0,1]==0 and hnf[0,2]==0 and hnf[1,2]==0): #pragma: no cover
         raise LogicError("END: hermite_normal_form not lower triangular.")
 
@@ -476,7 +473,7 @@
 
     if (hnf[1,0]>hnf[1,1] or hnf[2,0]>hnf[2,2] or hnf[2,1]>hnf[2,2]): #pragma: no cover
         raise LogicError("END: off diagonals larger than diagonals (hermite_normal_form).")
-    
+
     return hnf, b
 
 def swap_column(hnf, b, row):
@@ -487,9 +484,9 @@
         hnf (numpy.ndarray): an integer matrix.
         b (numpy.ndarray): an integer matrix.
         row (int): the row that the swap will be centered on.
-    
+
     Returns:
-        The hnf and b matrices with their columns swapped so that hnf[row,row] is 
+        The hnf and b matrices with their columns swapped so that hnf[row,row] is
         non-zero.
     """
 
@@ -545,7 +542,7 @@
 
     if vol_fact*len(basis) != len(new_basis): #pragma: no cover
         raise ValueError("Error occured in decompression.")
-                    
+
     return lat_vecs, new_basis, new_types
 
 def _get_hnf_from_int(hnf_int):
@@ -566,10 +563,9 @@
         if hnf_str[i] != "0" and hnf_str[i-1] == "0":
             hnf_vals.append(int(hnf_str[cur_index:i-1]))
             cur_index = i
-            
+
     hnf_vals.append(int(hnf_str[cur_index:i]))
 
     hnf = [[hnf_vals[0]-1, 0, 0], [hnf_vals[1]-1, hnf_vals[2]-1, 0],
            [hnf_vals[3]-1, hnf_vals[4]-1, hnf_vals[5]-1]]
-    return hnf
-            +    return hnf