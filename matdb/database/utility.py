"""Contains all the utility functions that belong to the database groups."""

from uuid import uuid4
from cPickle import dump, load
from os import path, rename, remove
import numpy as np
from glob import glob
from tqdm import tqdm
        
from matdb import msg
from matdb.atoms import AtomsList
<<<<<<< HEAD
# from matdb.utility import dbcat
# from matdb.utility import load_datetime
# from matdb.utility import special_values
=======
from matdb.utility import dbcat
>>>>>>> 952df53f

def split(atlist, splits, targets, dbdir, ran_seed, dbfile=None, recalc=0,
          nonsplit=None):
    """Splits the :class:`matdb.atoms.AtomsList` multiple times, one for
    each `split` setting in the database specification.

    Args:
        atlsit (AtomsList, or list): the list of :class:`matdb.atams.Atoms` objects
          to be split or a list to the files containing the atoms objects.
        splits (dict): the splits to perform.
        targets (dict): the files to save the splits in, these should 
          contain a {} in the name which will be replaced with the split
          name. The dictionary must have the format {"train": file_name, 
          "holdout": file_name, "super": file_name}.
        dbdir (str): the root *splits* directory for the database.
        dbfile (str): the _dbfile for a legacy database.
        ran_seed (int or float): the random seed for the splits (i.e. the controllers
          random seed).
        recalc (int): when non-zero, re-split the data and overwrite any
          existing *.h5 files. This parameter decreases as
          rewrites proceed down the stack. To re-calculate
          lower-level h5 files, increase this value.
        nonsplit (AtomsList): a list of atoms to include in the training
          set "as-is" because they cannot be split (they only have meaning
          together).
    """
    from matdb.utility import dbcat

    assert nonsplit is None or isinstance(nonsplit, AtomsList)
    for name, train_perc in splits.items():
        train_file = targets["train"](name)
        holdout_file = targets["holdout"](name)
        super_file = targets["super"](name)
        idfile = path.join(dbdir, "{0}-ids.pkl".format(name))
        
        if (path.isfile(train_file) and path.isfile(holdout_file)
            and path.isfile(super_file)):
            if recalc <= 0:
                return
            else:
                if path.isfile(idfile):
                    with open(idfile, 'rb') as f:
                        data = load(f)
                new_idfile = path.join(self.root,"{0}_{1}-ids.pkl".format(name,data["uuid"]))
                self.parent.uuids[data["uuid"]] = new_idfile
                for fname in [train_file,holdout_file,super_file]:
                    new_name = fname.replace(name,"{0}_{1}".format(name,data["uuid"]))
                    rename(fname,new_name)
                remove(idfile)

        #Compile a list of all the sub-configurations we can include in the
        #training.
        if not isinstance(atlist,AtomsList):
            subconfs = AtomsList(atlist)
        else:
            subconfs = atlist

        if path.isfile(idfile):
            with open(idfile, 'rb') as f:
                data = load(f)
            subconfs = data["subconfs"]
            ids = data["ids"]
            Ntrain = data["Ntrain"]
            Nhold = data["Nhold"]
            Ntot = data["Ntot"]
            Nsuper = data["Nsuper"]
        else:
            Ntot = len(subconfs)
            Ntrain = int(np.ceil(Ntot*train_perc))
            ids = np.arange(Ntot)
            Nhold = int(np.ceil((Ntot-Ntrain)*train_perc))
            Nsuper = Ntot-Ntrain-Nhold
            np.random.shuffle(ids)

            #We need to save these ids so that we don't mess up the statistics on
            #the training and validation sets.
            data = {
                "uuid": str(uuid4()),
                "subconfs": subconfs,
                "ids": ids,
                "Ntrain": Ntrain,
                "Nhold": Nhold,
                "Ntot": Ntot,
                "Nsuper": Nsuper,
                "ran_seed": ran_seed
            }
            with open(idfile, 'wb') as f:
                dump(data, f)

        #Only write the minimum necessary files. Use dbcat to create the
        #database version and configuration information. There is duplication
        #here because we also store the ids again. We retain the pkl file above
        #so that we can recreate *exactly* the same split again later.
        if not path.isfile(train_file):
            tids = ids[0:Ntrain]
            #Make sure that we have some atoms to write in the first place!
            if len(tids) > 0:
                altrain = subconfs[tids]
            else:
                altrain = AtomsList()
            #Add the unsplittable configurations to the training set as-is.
            Nunsplit = 0
            if nonsplit is not None:
                altrain.extend(nonsplit)
                Nunsplit = len(nonsplit)
            altrain.write(train_file)
            
            if dbfile is not None:
                dbcat([dbfile], train_file, docat=False, ids=tids, N=Ntrain+Nunsplit)
            else:
                dbcat([], train_file, docat=False, ids=tids, N=Ntrain+Nunsplit)
        if not path.isfile(holdout_file):
            hids = ids[Ntrain:-Nsuper]
            alhold = subconfs[hids]
            alhold.write(holdout_file)
            if dbfile is not None:
                dbcat([dbfile], holdout_file, docat=False, ids=hids, N=Nhold)
            else:
                dbcat([], holdout_file, docat=False, ids=hids, N=Nhold)
        if not path.isfile(super_file):
            sids = ids[-Nsuper:]
            alsuper = subconfs[sids]
            alsuper.write(super_file)
            if dbfile is not None:
                dbcat([dbfile], super_file, docat=False, ids=sids, N=Nsuper)
            else:
                dbcat([], super_file, docat=False, ids=sids, N=Nsuper)

def dbconfig(dbfile):
    """Returns the database configuration `dict` of the specified database file.

    Args:
        dbfile (str): path to the database file to get config information for.
    """
    from matdb.utility import load_datetime
<<<<<<< HEAD

=======
    
>>>>>>> 952df53f
    confpath = dbfile + ".json"
    if not path.isfile(confpath):
        return {}
    
    import json
    with open(confpath) as f:
        config = json.load(f, object_pairs_hook=load_datetime)

    return config


def parse_path(root,seeds,ran_seed=None):
    """Finds the full path to the seed files for this system.
    Args:
        root (str): the root directory for the databes.
        seeds (str or list of str): the seeds for the database that 
            need to be parsed and have the root folder found.
        ran_seed (optional): the seed for the random generator if used.
    
    Returns:
        seed_files (list): a list of the seed files for the database.
    """
    from matdb.utility import special_values
    from itertools import product
    
    seed_files = []
    for seed in seeds:
        # if there is a '/' in the seed then this is a path to the
        # seed file configuration, otherwise we assume the user put
        # the seed file in the `seed` directory in root.
        if len(seed.split("/")) > 1:
            this_seeds = []
            seed_path = root
            for segment in seed.split("/"):
                if "*" in segment:
                    if len(this_seeds) >=1:
                        this_level = []
                        for t_path in res:
                            this_level.extend(glob(path.join(seed_path,t_path,segment)))
                    else:
                        this_level = glob(path.join(seed_path,segment))
                else:
                    this_level = [segment]
                if len(this_seeds) >= 1:
                    this_seeds.extend([path.join(*i) for i in product(this_seeds,this_level)])
                else:
                    this_seeds.extend(this_level)                    

        else:
            seed_path = path.join(root,"seed")
            to_parse = seed
            if "*" in to_parse:
                this_seeds = glob(path.join(seed_path,to_parse))
            else:
                this_seeds = [to_parse]

        for ts in this_seeds:
            t_seed = path.join(seed_path,ts)
            if path.isfile(t_seed):
                seed_files.append(t_seed)
            else:
                msg.err("The seed file {} could not be found.".format(t_seed))

        return seed_files<|MERGE_RESOLUTION|>--- conflicted
+++ resolved
@@ -6,16 +6,12 @@
 import numpy as np
 from glob import glob
 from tqdm import tqdm
-        
+
 from matdb import msg
 from matdb.atoms import AtomsList
-<<<<<<< HEAD
 # from matdb.utility import dbcat
 # from matdb.utility import load_datetime
 # from matdb.utility import special_values
-=======
-from matdb.utility import dbcat
->>>>>>> 952df53f
 
 def split(atlist, splits, targets, dbdir, ran_seed, dbfile=None, recalc=0,
           nonsplit=None):
@@ -26,9 +22,9 @@
         atlsit (AtomsList, or list): the list of :class:`matdb.atams.Atoms` objects
           to be split or a list to the files containing the atoms objects.
         splits (dict): the splits to perform.
-        targets (dict): the files to save the splits in, these should 
+        targets (dict): the files to save the splits in, these should
           contain a {} in the name which will be replaced with the split
-          name. The dictionary must have the format {"train": file_name, 
+          name. The dictionary must have the format {"train": file_name,
           "holdout": file_name, "super": file_name}.
         dbdir (str): the root *splits* directory for the database.
         dbfile (str): the _dbfile for a legacy database.
@@ -50,7 +46,7 @@
         holdout_file = targets["holdout"](name)
         super_file = targets["super"](name)
         idfile = path.join(dbdir, "{0}-ids.pkl".format(name))
-        
+
         if (path.isfile(train_file) and path.isfile(holdout_file)
             and path.isfile(super_file)):
             if recalc <= 0:
@@ -122,7 +118,7 @@
                 altrain.extend(nonsplit)
                 Nunsplit = len(nonsplit)
             altrain.write(train_file)
-            
+
             if dbfile is not None:
                 dbcat([dbfile], train_file, docat=False, ids=tids, N=Ntrain+Nunsplit)
             else:
@@ -151,15 +147,11 @@
         dbfile (str): path to the database file to get config information for.
     """
     from matdb.utility import load_datetime
-<<<<<<< HEAD
-
-=======
-    
->>>>>>> 952df53f
+
     confpath = dbfile + ".json"
     if not path.isfile(confpath):
         return {}
-    
+
     import json
     with open(confpath) as f:
         config = json.load(f, object_pairs_hook=load_datetime)
@@ -171,16 +163,16 @@
     """Finds the full path to the seed files for this system.
     Args:
         root (str): the root directory for the databes.
-        seeds (str or list of str): the seeds for the database that 
+        seeds (str or list of str): the seeds for the database that
             need to be parsed and have the root folder found.
         ran_seed (optional): the seed for the random generator if used.
-    
+
     Returns:
         seed_files (list): a list of the seed files for the database.
     """
     from matdb.utility import special_values
     from itertools import product
-    
+
     seed_files = []
     for seed in seeds:
         # if there is a '/' in the seed then this is a path to the
@@ -202,7 +194,7 @@
                 if len(this_seeds) >= 1:
                     this_seeds.extend([path.join(*i) for i in product(this_seeds,this_level)])
                 else:
-                    this_seeds.extend(this_level)                    
+                    this_seeds.extend(this_level)
 
         else:
             seed_path = path.join(root,"seed")
