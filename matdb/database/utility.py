"""Contains all the utility functions that belong to the database groups."""

from uuid import uuid4
from matdb.atoms import AtomsList
from os import path
import numpy as np
from glob import glob
<<<<<<< HEAD
import msg
=======
from matdb import msg
>>>>>>> 65753162

def split(atlist, splits, targets, dbdir, ran_seed, dbfile=None, recalc=0):
    """Splits the :class:`matdb.atoms.AtomsList` multiple times, one for
    each `split` setting in the database specification.

    Args:
        atlsit (AtomsList, or list): the list of :class:`matdb.atams.Atoms` objects
          to be split or a list to the files containing the atoms objects.
        splits (dict): the splits to perform.
        targets (dict): the files to save the splits in, these should 
          contain a {} in the name which will be replaced with the split
          name. The dictionary must have the format {"train": file_name, 
          "holdout": file_name, "super": file_name}.
        dbdir (str): the root directory for the database.
        dbfile (str): the _dbfile for a legacy database.
        ran_seed (int or float): the random seed for the splits (i.e. the controllers
          random seed).
        recalc (int): when non-zero, re-split the data and overwrite any
          existing *.h5 files. This parameter decreases as
          rewrites proceed down the stack. To re-calculate
          lower-level h5 files, increase this value.
    """
    from matdb.utility import dbcat
    
    for name, train_perc in splits.items():
        train_file = targets["train"](name)
        holdout_file = targets["holdout"](name)
        super_file = targets["super"](name)
        
        if (path.isfile(train_file) and path.isfile(holdout_file)
            and path.isfile(super_file)):
            if recalc <= 0:
                return
            else:
                from os import rename, remove
                if path.isfile(idfile):
                    with open(idfile, 'rb') as f:
                        data = load(f)
                new_idfile = path.join(self.root,"{0}_{1}-ids.pkl".format(name,data["uuid"]))
                self.parent.uuids[data["uuid"]] = new_idfile
                for fname in [train_file,holdout_file,super_file]:
                    new_name = fname.replace(name,"{0}_{1}".format(name,data["uuid"]))
                    rename(fname,new_name)
                remove(idfile)

        #Compile a list of all the sub-configurations we can include in the
        #training.
        from cPickle import dump, load
        from tqdm import tqdm
        idfile = path.join(dbdir, "{0}-ids.pkl".format(name))

        if not isinstance(atlist,AtomsList):
            subconfs = AtomsList(atlist)
        else:
            subconfs = atlist

        if path.isfile(idfile):
            with open(idfile, 'rb') as f:
                data = load(f)
            subconfs = data["subconfs"]
            ids = data["ids"]
            Ntrain = data["Ntrain"]
            Nhold = data["Nhold"]
            Ntot = data["Ntot"]
            Nsuper = data["Nsuper"]
        else:
            Ntot = len(subconfs)
            Ntrain = int(np.ceil(Ntot*train_perc))
            ids = np.arange(Ntot)
            Nhold = int(np.ceil((Ntot-Ntrain)*train_perc))
            Nsuper = Ntot-Ntrain-Nhold
            np.random.shuffle(ids)

            #We need to save these ids so that we don't mess up the statistics on
            #the training and validation sets.
            data = {
                "uuid": str(uuid4()),
                "subconfs": subconfs,
                "ids": ids,
                "Ntrain": Ntrain,
                "Nhold": Nhold,
                "Ntot": Ntot,
                "Nsuper": Nsuper,
                "ran_seed": ran_seed
            }
            with open(idfile, 'wb') as f:
                dump(data, f)

        #Only write the minimum necessary files. Use dbcat to create the
        #database version and configuration information. There is duplication
        #here because we also store the ids again. We retain the pkl file above
        #so that we can recreate *exactly* the same split again later.
        if not path.isfile(train_file):
            tids = ids[0:Ntrain]
            altrain = subconfs[tids]
            altrain.write(train_file)
            if dbfile is not None:
                dbcat([dbfile], train_file, docat=False, ids=tids, N=Ntrain)
            else:
                dbcat([], train_file, docat=False, ids=tids, N=Ntrain)
        if not path.isfile(holdout_file):
            hids = ids[Ntrain:-Nsuper]
            alhold = subconfs[hids]
            alhold.write(holdout_file)
            if dbfile is not None:
                dbcat([dbfile], holdout_file, docat=False, ids=hids, N=Nhold)
            else:
                dbcat([], holdout_file, docat=False, ids=hids, N=Nhold)
        if not path.isfile(super_file):
            sids = ids[-Nsuper:]
            alsuper = subconfs[sids]
            alsuper.write(super_file)
            if dbfile is not None:
                dbcat([dbfile], super_file, docat=False, ids=sids, N=Nsuper)
            else:
                dbcat([], super_file, docat=False, ids=sids, N=Nsuper)

def dbconfig(dbfile):
    """Returns the database configuration `dict` of the specified database file.

    Args:
        dbfile (str): path to the database file to get config information for.
    """
    from matdb.utility import load_datetime
    
    confpath = dbfile + ".json"
    if not path.isfile(confpath):
        return {}
    
    import json
    with open(confpath) as f:
        config = json.load(f, object_pairs_hook=load_datetime)

    return config


def parse_path(root,seeds,ran_seed=None):
    """Finds the full path to the seed files for this system.
    Args:
        root (str): the root directory for the databes.
        seeds (str or list of str): the seeds for the database that 
            need to be parsed and have the root folder found.
        ran_seed (optional): the seed for the random generator if used.
    
    Returns:
        seed_files (list): a list of the seed files for the database.
    """
    from matdb.utility import special_values
    from itertools import product
    
    seed_files = []
    for seed in seeds:
        # if there is a '/' in the seed then this is a path to the
        # seed file configuration, otherwise we assume the user put
        # the seed file in the `seed` directory in root.
        if len(seed.split("/")) > 1:
            this_seeds = []
            seed_path = root
            for segment in seed.split("/"):
                if "*" in segment:
                    if len(this_seeds) >=1:
                        this_level = []
                        for t_path in res:
                            this_level.extend(glob(path.join(seed_path,t_path,segment)))
                    else:
                        this_level = glob(path.join(seed_path,segment))
                else:
                    this_level = [segment]
                if len(this_seeds) >= 1:
                    this_seeds.extend([path.join(*i) for i in product(this_seeds,this_level)])
                else:
                    this_seeds.extend(this_level)                    

        else:
            seed_path = path.join(root,"seed")
            to_parse = seed
            if "*" in to_parse:
                this_seeds = glob(path.join(seed_path,to_parse))
            else:
                this_seeds = [to_parse]

        for ts in this_seeds:
            t_seed = path.join(seed_path,ts)
            if path.isfile(t_seed):
                seed_files.append(t_seed)
            else:
                msg.err("The seed file {} could not be found.".format(t_seed))

        return seed_files<|MERGE_RESOLUTION|>--- conflicted
+++ resolved
@@ -5,11 +5,7 @@
 from os import path
 import numpy as np
 from glob import glob
-<<<<<<< HEAD
-import msg
-=======
 from matdb import msg
->>>>>>> 65753162
 
 def split(atlist, splits, targets, dbdir, ran_seed, dbfile=None, recalc=0):
     """Splits the :class:`matdb.atoms.AtomsList` multiple times, one for
