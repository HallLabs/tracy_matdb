--- conflicted
+++ resolved
@@ -54,12 +54,8 @@
             self._set_relax_ini({})
 
         self.selection_limit = mtpargs["selection-limit"]
-<<<<<<< HEAD
-        self.species = controller.db.species
-=======
         self.species = controller.species
->>>>>>> a12dcada
-        
+
         self.mtp_file = "pot.mtp"
         if path.isfile(path.join(self.root,"status.txt")):
             with open(path.join(self.root,"status.txt"),"r") as f:
