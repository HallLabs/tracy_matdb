--- conflicted
+++ resolved
@@ -8,12 +8,8 @@
 from .qe import AsyncQe as Qe
 from .tracy import Tracy_QE as TracyQE
 from matdb import msg
-<<<<<<< HEAD
 from matdb.utility import chdir, recursive_getattr
 
-=======
-from matdb.utility import chdir
->>>>>>> 9b5be34b
 try:
     from .quip import SyncQuip as Quip
 except:
@@ -64,11 +60,7 @@
     """
     #This import is purposefully here to avoid recursive import loops.
     from matdb.atoms import Atoms
-<<<<<<< HEAD
     target = get_calc_class(name)
-=======
-
->>>>>>> 9b5be34b
     atoms = Atoms()
     if relpath is not None:
         with chdir(relpath):
