"""Implements a `matdb` compatible subclass of the
:class:`ase.calculators.vasp.Vasp` calculator.
.. note:: Because this calculator is intended to be run asynchronously as part
  of `matdb` framework, it does *not* include a method to actually execute the
  calculation. Although the ASE calculator provides an interface to do so,
  `matdb` uses templates to access HPC resources.
.. warning:: Because of the underlying implementation in ASE, you must use a separate
  instance of the :class:`AsyncVasp` for each :class:`ase.Atoms` object that you
  want to calculate for.
"""
import ase
from ase.calculators.vasp import Vasp
from os import path, stat, mkdir, remove, rename
import mmap
from matdb.calculators.basic import AsyncCalculator
from matdb import msg
from matdb.kpoints import custom as write_kpoints
from matdb.utility import chdir, execute
from hashlib import sha1
import re

def phonon_defaults(d, dfpt=False):
    """Adds the usual settings for the INCAR file when performing frozen-phonon
    calculations to `d`. They are only added if they weren't already specified
    in the config file.
    .. warning:: This method mutates `d`.
    Args:
        d (dict): "calculator" dictionary to updated arguments for.
        dfpt (bool): when True, perform a DFT perturbation theory calculation to
          extract the force constants; otherwise, do frozen phonons.
    """
    assert d["name"] == "Vasp"
    usuals = {
        "encut": 500,
        "ediff": '1.0e-08',
        "ialgo": 38,
        "ismear": 0,
        "lreal": False,
        "addgrid": True,
        "lwave": False,
        "lcharg": False
    }

    if dfpt:
        usuals["ibrion"] = 8
    else:
        usuals["ibrion"] = -1
        
    for k, v in usuals.items():
        if k not in d:
            d[k] = v

def extract_force_sets(configs, phonodir):
    """Extracts the force sets from a set of VASP frozen phonon calculations
    using `phonopy`.
    .. note:: This method uses `phonopy` to create the `FORCE_SETS` file; it
      does not actually return the force sets.
    Args:
        configs (dict): keys are config `id`; values are full paths to the
          folders where the configs were calculated.
        phonodir (str): full path to the `phonopy` directory for the set of
          calculations in `configs`.
    """
    #First, make sure we have `vasprun.xml` files in each of the
    #directories.
    vaspruns = []
    for i, folder in configs.items():
        vasprun = path.join(folder, "vasprun.xml")
        if not path.isfile(vasprun): #pragma: no cover
            msg.err("vasprun.xml does not exist for {}.".format(folder))
        else:
            vaspruns.append(vasprun)

    if len(vaspruns) == len(configs):
        sargs = ["phonopy", "-f"] + vaspruns
        xres = execute(sargs, phonodir, venv=True)
    else:
        xres = {"error":""}

    return xres

def extract_force_constants(configs, phonodir):
    """Extracts the force constants matrix from a single VASP DFPT calculation
    with support from `phonopy`.
    .. note:: This method uses `phonopy` to create the `FORCE_CONSTANTS` file;
      it does not actually return the force constants matrix.
    Args:
        configs (dict): keys are config `id`; values are full paths to the
          folders where the configs were calculated.
        phonodir (str): full path to the `phonopy` directory for the set of
          calculations in `configs`.
    """
    #There will only be a single config folder if we are running with
    #DFPT, since the displacements take place internally.
    vaspruns = []
    for i, folder in configs.items():
        vasprun = path.join(folder, "vasprun.xml")
        if not path.isfile(vasprun): #pragma: no cover
            msg.err("vasprun.xml does not exist for {}.".format(folder))
        else:
            vaspruns.append(vasprun)

    assert len(vaspruns) == 1

    sargs = ["phonopy", "--fc"] + vaspruns
    xres = execute(sargs, phonodir, venv=True)

    return xres
        
class AsyncVasp(Vasp, AsyncCalculator):
    """Represents a calculator that can compute material properties with VASP,
    but which can do so asynchronously.
    .. note:: The arguments and keywords for this object are identical to the
      :class:`~ase.calculators.vasp.Vasp` calculator that ships with ASE. We
      add some extra functions so that it plays nicely with `matdb`.

    Args:
        atoms (matdb.Atoms): configuration to calculate using VASP.
        folder (str): path to the directory where the calculation should take
          place.
        contr_dir (str): The absolute path of the controller's root directory.
        ran_seed (int or float): the random seed to be used for this calculator.
    
    Attributes:
        tarball (list): of `str` VASP output file names that should be included
          in an archive that represents the result of the calculation.
        folder (str): path to the directory where the calculation should take
          place.
    """
    key = "vasp"
    tarball = ["vasprun.xml"]

    def __init__(self, atoms, folder, contr_dir, ran_seed, *args, **kwargs):
        from matdb.utility import relpath
        from os import environ
        
        self.folder = path.abspath(path.expanduser(folder))
        self.kpoints = None
        if path.isdir(contr_dir):
            self.contr_dir = contr_dir
        else:
            msg.err("{} is not a valid directory.".format(contr_dir))

        # We will store all the unique potcars in a single
        # directory. If it doesn't exist then create it.
        if not path.isdir(path.join(contr_dir,"POTCARS")):
            mkdir(path.join(contr_dir,"POTCARS"))
            
        if "kpoints" in kwargs:
            self.kpoints = kwargs.pop("kpoints")

        # remove the "potcars" section of the kwargs for latter use in
        # creation of the POTCAR file.
        self.potcars = kwargs.pop("potcars")
        if "exec_path" in kwargs:
            self.executable = kwargs.pop("exec_path")
        else:
            self.executable = None
            
        self.args = args
        self.kwargs = kwargs

        # if 'xc' was set on either the kwargs or the potcars
        # dictionaries but not the other then we need to copy it over.
        if "xc" in self.kwargs and "xc" not in self.potcars:
            self.potcars["xc"] = self.kwargs["xc"]
        elif "xc" in self.potcars and "xc" not in self.kwargs:
            self.kwargs["xc"] = self.potcars["xc"]
        elif "xc" not in self.potcars and "xc" not in self.kwargs:
            raise ValueError("'xc' must be provided as either a calculator keyword "
                             "or a potcar keyword.")

        self.ran_seed = ran_seed
        self.version = None
        super(AsyncVasp, self).__init__(*args, **kwargs)
        if not path.isdir(self.folder):
            mkdir(self.folder)
            
        self.atoms = atoms
        pot_args = self.potcars.copy()
        environ["VASP_PP_PATH"] = relpath(path.expanduser(pot_args["directory"]))
            
        self.initialize(atoms)
        # The POTCAR file is either stored in a file who's name is a
        # hashed string of the species and versions or needs to be
        # created at that location.
        this_potcar = ""
        for pot in self.ppp_list:
            for spec, ver in self.potcars["versions"].items():
                if spec in pot:
                    this_potcar += "{0}{1}".format(spec, ver)
        self.this_potcar = str(sha1(this_potcar).hexdigest())
        self._check_potcar()

    def write_input(self, atoms, directory='./'):
        """Overload of the ASE input writer that handles the k-points using our
        built-in routines.
        """
        from ase.io.vasp import write_vasp
        write_vasp(path.join(directory, 'POSCAR'),
                   self.atoms_sorted,
                   symbol_count=self.symbol_count)
        self.write_incar(atoms, directory=directory)
        self._write_potcar()
        if self.kpoints is not None:
            write_kpoints(directory, self.kpoints, self.atoms)
        elif "kspacing" not in self.kwargs:
            self.write_kpoints(directory=directory)
        self.write_sort_file(directory=directory)

    def _check_potcar(self):
        """Checks the directories needed to establish POTCAR files as symbolic
        links for computation.
        """
        from matdb.utility import relpath
        from os import environ

        if "versions" in self.potcars:
            versions = self.potcars["versions"]
        else:
            msg.err("POTCAR versions must be specified for each species in the "
                    "yml file.")

        if path.isfile(path.join(self.contr_dir, "POTCARS", self.this_potcar)):
            with open(path.join(self.contr_dir, "POTCARS", self.this_potcar), "r") as potfile:
                for line in potfile:
                    if self.potcars["xc"] in line and "=" not in line:
                        ver_line = line.strip().split()
                        spec = ver_line[1].split("_")[0]
                        ver = ver_line[2]
                        if spec in versions.keys():
                            if not versions[spec] == ver:
                                msg.err("The version {0} of the POTCAR for {1} does not "
                                        "match the requested version {2}".format(versions[spec],
                                                                                 spec, ver))
                        else:
                            msg.err("The species found in the POTCAR {0} is not in the system "
                                    "being studied".format(line))

        else:
            for potfile in self.ppp_list:
                with open(potfile, "r") as f:
                    ver_line = f.readline().strip().split()
                spec = ver_line[1].split("_")[0]
                ver = ver_line[2]
                if spec in versions.keys():
                    if not versions[spec] == ver:
                        msg.err("The version {0} of the POTCAR for {1} does not "
                                "match the requested version {2}".format(versions[spec],
                                                                         spec, ver))
                else:
                    msg.err("The species found in the POTCAR {0} is not in the system "
                            "being studied".format(spec))                        
            
    def _write_potcar(self):
        """Makes a symbolic link between the main POTCAR file for the database
        and the folder VASP will execute in."""
        from matdb.utility import symlink
       
        POTCAR_DIR = path.join(self.contr_dir,"POTCARS")
        calc_args = self.kwargs.copy()
        calc_args["potcars"] = self.potcars
        
        # First we check to see if the POTCAR file already exists, if
        # it does then all we have to do is create the symbolic link.
        if not path.isfile(path.join(POTCAR_DIR, self.this_potcar)):
            calc = AsyncVasp(self.atoms, POTCAR_DIR, self.contr_dir, self.ran_seed, **calc_args)
            calc.write_potcar(directory=POTCAR_DIR)
            rename(path.join(POTCAR_DIR,"POTCAR"), path.join(POTCAR_DIR, self.this_potcar))
            
        symlink(path.join(self.folder, "POTCAR"), path.join(POTCAR_DIR, self.this_potcar))

    def can_execute(self, folder):
        """Returns True if the specified folder is ready to execute VASP
        in.
        """
        if not path.isdir(folder):
            return False

        sizeok = lambda x: stat(x).st_size > 25        
        required = ["INCAR", "POSCAR", "POTCAR"]
        if "kspacing" not in self.kwargs or "KSPACING" not in self.kwargs:
            required.append("KPOINTS")
            
        present = {}
        for rfile in required:
            target = path.join(folder, rfile)
            present[rfile] = path.isfile(target) and sizeok(target)

        if not all(present.values()):
            for f, ok in present.items():
                if not ok:
                    msg.info("{} not present for VASP execution.".format(f), 2)
        return all(present.values())

    def can_extract(self, folder):
        """Returns True if the specified VASP folder has completed
        executing and the results are available for use.
        """
        if not path.isdir(folder):
            return False
    
        #If we can extract a final total energy from the OUTCAR file, we
        #consider the calculation to be finished.
        outcar = path.join(folder, "OUTCAR")
        if not path.isfile(outcar):
            return False

        line = None
        with open(outcar, 'r') as f:
            # memory-map the file, size 0 means whole file
            m = mmap.mmap(f.fileno(), 0, prot=mmap.PROT_READ)  
            # we look for 'free  energy' to verify that VASP wasn't
            # terminated during runtime for memory or time
            # restrictions
            i = m.rfind('free  energy')
            if i > 0:
                # seek to the location and get the rest of the line.
                m.seek(i)
                line = m.readline()

        if line is not None:
            return "TOTEN" in line or "Error" in line
        else:
            return False

    def is_executing(self, folder):
        """Returns True if the specified VASP folder is in process of executing.

        Args:
            folder (str): path to the folder in which the executable was run.
        """
        outcar = path.join(folder, "OUTCAR")
        outcars = path.isfile(outcar)
        busy = not self.can_extract(folder)            
        return outcars and busy

    def create(self, rewrite=False):
        """Creates all necessary input files for the VASP calculation.

        Args:
            rewrite (bool): when True, overwrite any existing files with the
              latest settings.
        """
        self.write_input(self.atoms, self.folder)

    def extract(self, folder, cleanup="default"):
        """Extracts results from completed calculations and sets them on the
        :class:`ase.Atoms` object.

        Args:
            folder (str): path to the folder in which the executable was run.
            cleanup (str): the level of cleanup to perfor after extraction.
        """
        # Read output
        atoms_sorted = ase.io.read(path.join(folder,'CONTCAR'), format='vasp')

        if (self.int_params['ibrion'] is not None and
                self.int_params['nsw'] is not None):
            if self.int_params['ibrion'] > -1 and self.int_params['nsw'] > 0:
                # Update atomic positions and unit cell with the ones read
                # from CONTCAR.
                self.atoms.positions = atoms_sorted[self.resort].positions
                self.atoms.cell = atoms_sorted.cell

        # we need to move into the folder being extracted in order to
        # let ase check the convergence
        with chdir(folder):
            self.converged = self.read_convergence()
            self.set_results(self.atoms)
            E = self.get_potential_energy(atoms=self.atoms)
            F = self.forces
            S = self.stress
            self.atoms.add_property("vasp_force", F)
            self.atoms.add_param("vasp_stress", S)
            self.atoms.add_param("vasp_energy", E)

        self.cleanup(folder,clean_level=cleanup)

    def cleanup(self, folder, clean_level="default"):
        """Performs cleanup on the folder where the calculation was
        performed. The clean_level determines which files get removed.

        Args:
            folder (str): the folder to be cleaned.
            clean_level (str): the level of cleaning to be done.
        """

        light = ["CHG", "XDATCAR", "DOSCAR", "PCDAT"]
        default =["CHGCAR", "WAVECAR", "IBZKPT", 
                  "EIGENVAL", "DOSCAR", "PCDAT"]
        aggressive = ["vasprun.xml", "OUTCAR", "CONTCAR", "OSZICAR"]

        if clean_level == "light":
            rm_files = light
        elif clean_level == "aggressive":
            rm_files = light + default + aggressive
        else:
            rm_files = light + default
        
        for f in rm_files:
            target = path.join(folder,f)
            if path.isfile(target):
                remove(target)

    def to_dict(self):
        """Writes the current version number of the code being run to a
        dictionary along with the parameters of the code.

        Args:
            folder (str): path to the folder in which the executable was run.
        """
        vasp_dict = {"folder":self.folder, "ran_seed":self.ran_seed,
                     "contr_dir":self.contr_dir, "kwargs": self.kwargs,
                     "args": self.args}

        # run vasp in the root directory in order to determine the
        # version number.
        if hasattr(self,"potcars"):
            vasp_dict["kwargs"]["potcars"] = self.potcars
        if hasattr(self,"kpoints"):
            vasp_dict["kwargs"]["kpoints"] = self.kpoints
        if self.version is None:
<<<<<<< HEAD
            data = execute(["vasp"],self.contr_dir)
            try:
                vasp_dict["version"] = data["output"][0].strip().split()[0]
                self.version = vasp_dict["version"]
            except:
                pass
=======
            if self.executable is not None:
                data = execute([self.executable],self.contr_dir,venv=True)
                try:
                    vasp_dict["version"] = data["output"][0].strip().split()[0]
                    self.version = vasp_dict["version"]
                except:
                    msg.warn("Error attempting to get VASP version.")
            else:
                msg.warn("VASP execution path not set in calculator. Could not "
                         "determine VASP version.")
                self.version = ""
>>>>>>> da9511db
        else:
            vasp_dict["version"] = self.version
        # Files that need to be removed after being created by the
        # vasp executable.

        files = ["CHG", "CHGCAR", "WAVECAR", "XDATCAR", "vasprun.xml", "OUTCAR",
                 "IBZKPT", "OSZICAR", "CONTCAR", "EIGENVAL", "DOSCAR", "PCDAT"]

        for f in files:
            if path.isfile(path.join(self.contr_dir,f)):
                remove(path.join(self.contr_dir,f))

        return vasp_dict<|MERGE_RESOLUTION|>--- conflicted
+++ resolved
@@ -421,14 +421,6 @@
         if hasattr(self,"kpoints"):
             vasp_dict["kwargs"]["kpoints"] = self.kpoints
         if self.version is None:
-<<<<<<< HEAD
-            data = execute(["vasp"],self.contr_dir)
-            try:
-                vasp_dict["version"] = data["output"][0].strip().split()[0]
-                self.version = vasp_dict["version"]
-            except:
-                pass
-=======
             if self.executable is not None:
                 data = execute([self.executable],self.contr_dir,venv=True)
                 try:
@@ -440,7 +432,6 @@
                 msg.warn("VASP execution path not set in calculator. Could not "
                          "determine VASP version.")
                 self.version = ""
->>>>>>> da9511db
         else:
             vasp_dict["version"] = self.version
         # Files that need to be removed after being created by the
