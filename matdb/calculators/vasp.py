"""Implements a `matdb` compatible subclass of the
:class:`ase.calculators.vasp.Vasp` calculator.
.. note:: Because this calculator is intended to be run asynchronously as part
  of `matdb` framework, it does *not* include a method to actually execute the
  calculation. Although the ASE calculator provides an interface to do so,
  `matdb` uses templates to access HPC resources.
.. warning:: Because of the underlying implementation in ASE, you must use a separate
  instance of the :class:`AsyncVasp` for each :class:`ase.Atoms` object that you
  want to calculate for.
"""
import ase
from ase.calculators.vasp import Vasp
from os import path, stat, mkdir, remove
import mmap
from matdb.calculators.basic import AsyncCalculator
from matdb import msg
from matdb.kpoints import custom as write_kpoints
from matdb.utility import chdir, execute

def phonon_defaults(d, dfpt=False):
    """Adds the usual settings for the INCAR file when performing frozen-phonon
    calculations to `d`. They are only added if they weren't already specified
    in the config file.
    .. warning:: This method mutates `d`.
    Args:
        d (dict): "calculator" dictionary to updated arguments for.
        dfpt (bool): when True, perform a DFT perturbation theory calculation to
          extract the force constants; otherwise, do frozen phonons.
    """
    assert d["name"] == "Vasp"
    usuals = {
        "encut": 500,
        "ediff": '1.0e-08',
        "ialgo": 38,
        "ismear": 0,
        "lreal": False,
        "addgrid": True,
        "lwave": False,
        "lcharg": False
    }

    if dfpt:
        usuals["ibrion"] = 8
    else:
        usuals["ibrion"] = -1
        
    for k, v in usuals.items():
        if k not in d:
            d[k] = v

def extract_force_sets(configs, phonodir):
    """Extracts the force sets from a set of VASP frozen phonon calculations
    using `phonopy`.
    .. note:: This method uses `phonopy` to create the `FORCE_SETS` file; it
      does not actually return the force sets.
    Args:
        configs (dict): keys are config `id`; values are full paths to the
          folders where the configs were calculated.
        phonodir (str): full path to the `phonopy` directory for the set of
          calculations in `configs`.
    """
    #First, make sure we have `vasprun.xml` files in each of the
    #directories.
    vaspruns = []
    for i, folder in configs.items():
        vasprun = path.join(folder, "vasprun.xml")
        if not path.isfile(vasprun): #pragma: no cover
            msg.err("vasprun.xml does not exist for {}.".format(folder))
        else:
            vaspruns.append(vasprun)

    if len(vaspruns) == len(configs):
        sargs = ["phonopy", "-f"] + vaspruns
        xres = execute(sargs, phonodir, venv=True)
    else:
        xres = {"error":""}

    return xres

def extract_force_constants(configs, phonodir):
    """Extracts the force constants matrix from a single VASP DFPT calculation
    with support from `phonopy`.
    .. note:: This method uses `phonopy` to create the `FORCE_CONSTANTS` file;
      it does not actually return the force constants matrix.
    Args:
        configs (dict): keys are config `id`; values are full paths to the
          folders where the configs were calculated.
        phonodir (str): full path to the `phonopy` directory for the set of
          calculations in `configs`.
    """
    #There will only be a single config folder if we are running with
    #DFPT, since the displacements take place internally.
    vaspruns = []
    for i, folder in configs.items():
        vasprun = path.join(folder, "vasprun.xml")
        if not path.isfile(vasprun): #pragma: no cover
            msg.err("vasprun.xml does not exist for {}.".format(folder))
        else:
            vaspruns.append(vasprun)

    assert len(vaspruns) == 1

    sargs = ["phonopy", "--fc"] + vaspruns
    xres = execute(sargs, phonodir, venv=True)

    return xres
        
class AsyncVasp(Vasp, AsyncCalculator):
    """Represents a calculator that can compute material properties with VASP,
    but which can do so asynchronously.
    .. note:: The arguments and keywords for this object are identical to the
      :class:`~ase.calculators.vasp.Vasp` calculator that ships with ASE. We
      add some extra functions so that it plays nicely with `matdb`.

    Args:
        atoms (matdb.Atoms): configuration to calculate using VASP.
        folder (str): path to the directory where the calculation should take
          place.
        contr_dir (str): The absolute path of the controller's root directory.
        ran_seed (int or float): the random seed to be used for this calculator.
    
    Attributes:
        tarball (list): of `str` VASP output file names that should be included
          in an archive that represents the result of the calculation.
        folder (str): path to the directory where the calculation should take
          place.
    """
    key = "vasp"
    tarball = ["vasprun.xml"]

    def __init__(self, atoms, folder, contr_dir, ran_seed, *args, **kwargs):
        self.folder = path.abspath(path.expanduser(folder))
        self.kpoints = None
        if path.isdir(contr_dir):
            self.contr_dir = contr_dir
        else:
            msg.err("{} is not a valid directory.".format(contr_dir))
            
        if "kpoints" in kwargs:
            self.kpoints = kwargs.pop("kpoints")

        # remove the "potcars" section of the kwargs for latter use in
        # creation of the POTCAR file.
        self.potcars = kwargs.pop("potcars")
            
        self.atoms = atoms
        self.args = args
        self.kwargs = kwargs

        # if 'xc' was set on either the kwargs or the potcars
        # dictionaries but not the other then we need to copy it over.

        if "xc" in self.kwargs and "xc" not in self.potcars:
            self.potcars["xc"] = self.kwargs["xc"]
        elif "xc" in self.potcars and "xc" not in self.kwargs:
            self.kwargs["xc"] = self.potcars["xc"]
        elif "xc" not in self.potcars and "xc" not in self.kwargs:
            msg.err("'xc' must be provided as either a calculator keyword "
                    "or a potcar keyword.")
        self.ran_seed = ran_seed
        self.version = None
        super(AsyncVasp, self).__init__(*args, **kwargs)
        if not path.isdir(self.folder):
            mkdir(self.folder)
        self.initialize(atoms)

    def write_input(self, atoms, directory='./'):
        """Overload of the ASE input writer that handles the k-points using our
        built-in routines.
        """
        from ase.io.vasp import write_vasp
        write_vasp(path.join(directory, 'POSCAR'),
                   self.atoms_sorted,
                   symbol_count=self.symbol_count)
        self.write_incar(atoms, directory=directory)
        self._write_potcar(directory=directory)
        if self.kpoints is not None:
            write_kpoints(directory, self.kpoints, self.atoms)
        elif "kspacing" not in self.kwargs:
            self.write_kpoints(directory=directory)
        self.write_sort_file(directory=directory)

    def _write_potcar(self):
        """Makes a symbolic link between the main POTCAR file for the database
        and the folder VASP will execute in."""

        from matdb.utility import symlink, relpath
        from os import environ
        from matdb.atoms import Atoms

        POTCAR = path.join(self.contr_dir,"POTCAR")
        # First we check to see if the POTCAR file already exists, if
        # it does then all we have to do is create the symbolic link.
        if not path.isfile(POTCAR):
            pot_args = self.potcars.copy()
            calc_args = self.kwargs.copy()
            environ["VASP_PP_PATH"] = relpath(path.expanduser(pot_args["directory"]))
            if "version" in pot_args:
                version = pot_args["version"]
                del pot_args["version"]
            else:
                version = None
                
            calc = AsyncVasp(self.atoms,self.contr_dir,self.contr_dir,self.ran_seed,**calc_args)
            calc.write_potcar(director=self.contr_dir)            

        symlink(path.join(self.folder,"POTCAR"),POTCAR)        

    def can_execute(self, folder):
        """Returns True if the specified folder is ready to execute VASP
        in.
        """
        if not path.isdir(folder):
            return False
<<<<<<< HEAD

        sizeok = lambda x: stat(x).st_size > 25
        required = ["INCAR", "POSCAR", "KPOINTS", "POTCAR"]
=======
        
        required = ["INCAR", "POSCAR", "POTCAR"]
        if "kspacing" not in self.kwargs or "KSPACING" not in self.kwargs:
            required.append("KPOINTS")
            
>>>>>>> c3ec1bec
        present = {}
        for rfile in required:
            target = path.join(folder, rfile)
            present[rfile] = path.isfile(target) and sizeok(target)

        if not all(present.values()):
            for f, ok in present.items():
                if not ok:
                    msg.info("{} not present for VASP execution.".format(f), 2)
        return all(present.values())

    def can_extract(self, folder):
        """Returns True if the specified VASP folder has completed
        executing and the results are available for use.
        """
        if not path.isdir(folder):
            return False
    
        #If we can extract a final total energy from the OUTCAR file, we
        #consider the calculation to be finished.
        outcar = path.join(folder, "OUTCAR")
        if not path.isfile(outcar):
            return False

        line = None
        with open(outcar, 'r') as f:
            # memory-map the file, size 0 means whole file
            m = mmap.mmap(f.fileno(), 0, prot=mmap.PROT_READ)  
            i = m.rfind('free  energy')
            # we look for this second line to verify that VASP wasn't
            # terminated during runtime for memory or time
            # restrictions
            if i > 0:
                # seek to the location and get the rest of the line.
                m.seek(i)
                line = m.readline()

        if line is not None:
            return "TOTEN" in line or "Error" in line
        else:
            return False

    def is_executing(self, folder):
        """Returns True if the specified VASP folder is in process of executing.

        Args:
            folder (str): path to the folder in which the executable was run.
        """
        outcar = path.join(folder, "OUTCAR")
        outcars = path.isfile(outcar)
        busy = not self.can_extract(folder)            
        return outcars and busy

    def create(self, rewrite=False):
        """Creates all necessary input files for the VASP calculation.

        Args:
            rewrite (bool): when True, overwrite any existing files with the
              latest settings.
        """
        self.write_input(self.atoms, self.folder)

    def extract(self, folder, cleanup="default"):
        """Extracts results from completed calculations and sets them on the
        :class:`ase.Atoms` object.

        Args:
            folder (str): path to the folder in which the executable was run.
            cleanup (str): the level of cleanup to perfor after extraction.
        """
        # Read output
        atoms_sorted = ase.io.read(path.join(folder,'CONTCAR'), format='vasp')

        if (self.int_params['ibrion'] is not None and
                self.int_params['nsw'] is not None):
            if self.int_params['ibrion'] > -1 and self.int_params['nsw'] > 0:
                # Update atomic positions and unit cell with the ones read
                # from CONTCAR.
                self.atoms.positions = atoms_sorted[self.resort].positions
                self.atoms.cell = atoms_sorted.cell

        # we need to move into the folder being extracted in order to
        # let ase check the convergence
        with chdir(folder):
            self.converged = self.read_convergence()
            self.set_results(self.atoms)
            E = self.get_total_energy()
            F = self.forces
            S = self.stress
            self.atoms.add_property("vasp_force", F)
            self.atoms.add_param("vasp_stress", S)
            self.atoms.add_param("vasp_energy", E)

        self.cleanup(folder,clean_level=cleanup)

    def cleanup(self, folder, clean_level="default"):
        """Performs cleanup on the folder where the calculation was
        performed. The clean_level determines which files get removed.

        Args:
            folder (str): the folder to be cleaned.
            clean_level (str): the level of cleaning to be done.
        """

        light = ["CHG", "XDATCAR", "DOSCAR", "PCDAT"]
        default =["CHGCAR", "WAVECAR", "IBZKPT", "OSZICAR",
                  "CONTCAR", "EIGENVAL", "DOSCAR", "PCDAT"]
        aggressive = ["vasprun.xml", "OUTCAR"]

        if clean_level == "light":
            rm_files = light
        elif clean_level == "aggressive":
            rm_files = light + default + aggressive
        else:
            rm_files = light + default
        
        for f in rm_files:
            targot = path.join(folder,f)
            if path.isfile(target):
                remove(target)

    def to_dict(self, folder):
        """Writes the current version number of the code being run to a
        dictionary along with the parameters of the code.

        Args:
            folder (str): path to the folder in which the executable was run.
        """
        vasp_dict = {"folder":self.folder, "ran_seed":self.ran_seed,
                     "contr_dir":self.contr_dir, "kwargs": self.kwargs,
                     "args": self.args}

        # run vasp in the root directory in order to determine the
        # version number.
        if self.version is None:
            data = execute("vasp",self.contr_dir)
            vasp_dict["version"] = data["output"][0].strip().split()[0]
            self.version = vasp_dict["version"]
        else:
            vasp_dict["version"] = self.version
        # Files that need to be removed after being created by the
        # vasp executable.

        files = ["CHG", "CHGCAR", "WAVECAR", "XDATCAR", "vasprun.xml", "OUTCAR",
                 "IBZKPT", "OSZICAR", "CONTCAR", "EIGENVAL", "DOSCAR", "PCDAT"]

        for f in files:
            if path.isfile(path.join(self.contr_dir,f)):
                remove(path.join(self.contr_dir,f))

        return vasp_dict<|MERGE_RESOLUTION|>--- conflicted
+++ resolved
@@ -212,17 +212,12 @@
         """
         if not path.isdir(folder):
             return False
-<<<<<<< HEAD
-
-        sizeok = lambda x: stat(x).st_size > 25
-        required = ["INCAR", "POSCAR", "KPOINTS", "POTCAR"]
-=======
-        
+
+        sizeok = lambda x: stat(x).st_size > 25        
         required = ["INCAR", "POSCAR", "POTCAR"]
         if "kspacing" not in self.kwargs or "KSPACING" not in self.kwargs:
             required.append("KPOINTS")
             
->>>>>>> c3ec1bec
         present = {}
         for rfile in required:
             target = path.join(folder, rfile)
