"""`matdb` generates many databases and potentials en route to the final
product. In order to adjust parameters, it is useful to plot potentials and
convergence runs against each other.
"""
from os import path
from tqdm import tqdm
import numpy as np
import matplotlib.pyplot as plt
from ase.build import make_supercell

from matdb.atoms import Atoms
from matdb.phonons import bandplot
from matdb.utility import chdir
from matdb.phonons import from_yaml, _calc_bands, calc as phon_calc
from matdb.kpoints import parsed_kpath
from matdb import msg
from matdb.transforms import conform_supercell
<<<<<<< HEAD
=======
from matdb.calculators.utility import build_calc
>>>>>>> 67c8749d

def band_plot(dbs, fits=None, npts=100, title="{} Phonon Spectrum", save=None,
              figsize=(10, 8), nbands=None, delta=0.01, quick=True, **kwargs):
    """Plots the phonon bands for the specified CLI args.

    Args:
        dbs (list): list of :class:`matdb.database.hessian.Hessian` `phonopy`
          calculation database instances that have DFT-accurate band
          information.
        fits (list): list of :class:`~matdb.fitting.basic.Trainer` to calculate bands
          for.
        dim (list): list of `int`; supercell dimensions for the phonon calculations.
        npts (int): number of points to sample along the special path in
          k-space.
        title (str): Override the default title for plotting; use `{}` for
          formatting chemical formula.
        save (str): name of a file to save the plot to; otherwise the plot is
          shown in a window.
        figsize (tuple): tuple of `float`; the size of the figure in inches.
        delta (float): size of displacement for finite difference derivative.
        nbands (int): number of bands to plot.
        quick (bool): when True, use symmetry to speed up the Hessian
          calculation for the specified potentials.
        kwargs (dict): additional "dummy" arguments so that this method can be
          called with arguments to other functions.
    """
    if len(dbs) == 0:
        raise ValueError("Must specify at least one Hessian group "
                         "to plot phonons for.")

    db = dbs[0]
    if db.atoms is not None:
        ratoms = db.atoms
    else:
        #Use the parent group; this one must have been one of the sub-sequence
        #recursively generated groups.
        ratoms = db.parent.atoms
    title = title.format(ratoms.get_chemical_formula())
        
    nlines = len(dbs) + (0 if fits is None else len(fits))
    colors = plt.cm.nipy_spectral(np.linspace(0, 1, nlines))
    
    bands, style = {}, {}
    names, kpath = parsed_kpath(ratoms)
    #matplotlib needs the $ signs for latex if we are using special
    #characters. We only get names out from the first configuration; all
    #the others have to use the same one.
    names = ["${}$".format(n) if '\\' in n or '_' in n
             else n for n in names]
    
    for dbi, db in enumerate(dbs):
        db.calc_bands()
        bands[db.key] = db.bands
        style[db.key] = {"color": colors[dbi], "lw": 2}

    #All of the phonon calculations use the same base atoms configuration. The
    #last `phondb` in the enumerated list is as good as any other.
    if fits is not None:
        for fiti, fit in enumerate(tqdm(fits)):
            gi = len(dbs) + fiti
            ai = ratoms.copy()
            ai.set_calculator(fit.calculator)
            H = phon_calc(ai, supercell=db.supercell, delta=delta, quick=quick)
            bands[fit.fqn] = _calc_bands(db.atoms, H, db.supercell)
            style[fit.fqn] = {"color": colors[gi], "lw": 2}

    savefile = None
    if save:
        savefile = path.join(db.database.parent.plotdir, save)
                             
    bandplot(bands, names, title=title, outfile=savefile,
             figsize=figsize, style=style, nbands=nbands)

def band_raw(primitive, bandfiles=None, pots=None, supercell=None, npts=100,
             title="{} Phonon Spectrum", save=None, figsize=(10, 8), nbands=4,
             line_names=None, delta=0.01, quick=True, **kwargs):
    """Plots the phonon bands from raw `band.yaml` files.

    Args:
        primitive (str): path to the atoms file for the *primitive* to plot
          bands for. Use the ASE format string as a prefix,
          e.g. `vasp-xml:vasprun.xml` or `extxyz:atoms.xyz`. Default assumes
          `vasp:{}` if no format is specified.
        bandfiles (list): list of `str` file paths to the plain `band.yaml` files.
        supercell (list): list of `int`; supercell dimensions for the phonon
          calculations.
        npts (int): number of points to sample along the special path in
          k-space.
        title (str): Override the default title for plotting; use `{}` for
          formatting chemical formula.
        save (str): name of a file to save the plot to; otherwise the plot is
          shown in a window.
        figsize (tuple): tuple of `float`; the size of the figure in inches.
        nbands (int): number of bands to plot.
        delta (float): size of displacement for finite difference derivative.
        quick (bool): when True, use symmetry to speed up the Hessian
          calculation for the specified potentials.
        kwargs (dict): additional "dummy" arguments so that this method can be
          called with arguments to other functions.
    """
    nlines = len(bandfiles) + (0 if pots is None else len(pots))
    colors = plt.cm.nipy_spectral(np.linspace(0, 1, nlines))        
    bands, style = {}, {}

    #Handle DSL format import on the file path for the primitive cell.
    if ':' not in primitive:
        atoms = Atoms(primitive, format="vasp")
    else:
        fmt, atpath = primitive.split(':')
        atoms = Atoms(atpath, format=fmt)
        
    names, kpath = parsed_kpath(atoms)
    
    #matplotlib needs the $ signs for latex if we are using special
    #characters. We only get names out from the first configuration; all
    #the others have to use the same one.
    names = ["${}$".format(n) if '\\' in n or '_' in n
             else n for n in names]
    
    for ifile, fpath in enumerate(bandfiles):
        if line_names is not None:
            key = line_names[ifile]
        else:
            key = "File {}".format(ifile)
            
        bands[key] = from_yaml(fpath)
        style[key] = {"color": colors[ifile], "lw": 2}

    if pots is not None:
        for fiti, fit in enumerate(tqdm(pots)):
            gi = len(bandfiles) + fiti
            atoms.set_calculator(fit)
            H = phon_calc(atoms, supercell=supercell, delta=delta, quick=quick)
            bands[line_names[gi]] = _calc_bands(atoms, H, supercell)
            style[line_names[gi]] = {"color": colors[gi], "lw": 2}
        
    title = title.format(atoms.get_chemical_formula())
    savefile = None
    if save:
        savefile = save
                             
    bandplot(bands, names, title=title, outfile=savefile,
             figsize=figsize, style=style, nbands=nbands)
    <|MERGE_RESOLUTION|>--- conflicted
+++ resolved
@@ -15,10 +15,7 @@
 from matdb.kpoints import parsed_kpath
 from matdb import msg
 from matdb.transforms import conform_supercell
-<<<<<<< HEAD
-=======
 from matdb.calculators.utility import build_calc
->>>>>>> 67c8749d
 
 def band_plot(dbs, fits=None, npts=100, title="{} Phonon Spectrum", save=None,
               figsize=(10, 8), nbands=None, delta=0.01, quick=True, **kwargs):
@@ -57,10 +54,10 @@
         #recursively generated groups.
         ratoms = db.parent.atoms
     title = title.format(ratoms.get_chemical_formula())
-        
+
     nlines = len(dbs) + (0 if fits is None else len(fits))
     colors = plt.cm.nipy_spectral(np.linspace(0, 1, nlines))
-    
+
     bands, style = {}, {}
     names, kpath = parsed_kpath(ratoms)
     #matplotlib needs the $ signs for latex if we are using special
@@ -68,7 +65,7 @@
     #the others have to use the same one.
     names = ["${}$".format(n) if '\\' in n or '_' in n
              else n for n in names]
-    
+
     for dbi, db in enumerate(dbs):
         db.calc_bands()
         bands[db.key] = db.bands
@@ -88,7 +85,7 @@
     savefile = None
     if save:
         savefile = path.join(db.database.parent.plotdir, save)
-                             
+
     bandplot(bands, names, title=title, outfile=savefile,
              figsize=figsize, style=style, nbands=nbands)
 
@@ -120,7 +117,7 @@
           called with arguments to other functions.
     """
     nlines = len(bandfiles) + (0 if pots is None else len(pots))
-    colors = plt.cm.nipy_spectral(np.linspace(0, 1, nlines))        
+    colors = plt.cm.nipy_spectral(np.linspace(0, 1, nlines))
     bands, style = {}, {}
 
     #Handle DSL format import on the file path for the primitive cell.
@@ -129,21 +126,21 @@
     else:
         fmt, atpath = primitive.split(':')
         atoms = Atoms(atpath, format=fmt)
-        
+
     names, kpath = parsed_kpath(atoms)
-    
+
     #matplotlib needs the $ signs for latex if we are using special
     #characters. We only get names out from the first configuration; all
     #the others have to use the same one.
     names = ["${}$".format(n) if '\\' in n or '_' in n
              else n for n in names]
-    
+
     for ifile, fpath in enumerate(bandfiles):
         if line_names is not None:
             key = line_names[ifile]
         else:
             key = "File {}".format(ifile)
-            
+
         bands[key] = from_yaml(fpath)
         style[key] = {"color": colors[ifile], "lw": 2}
 
@@ -154,12 +151,11 @@
             H = phon_calc(atoms, supercell=supercell, delta=delta, quick=quick)
             bands[line_names[gi]] = _calc_bands(atoms, H, supercell)
             style[line_names[gi]] = {"color": colors[gi], "lw": 2}
-        
+
     title = title.format(atoms.get_chemical_formula())
     savefile = None
     if save:
         savefile = save
-                             
+
     bandplot(bands, names, title=title, outfile=savefile,
-             figsize=figsize, style=style, nbands=nbands)
-    +             figsize=figsize, style=style, nbands=nbands)