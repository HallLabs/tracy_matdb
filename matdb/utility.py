--- conflicted
+++ resolved
@@ -1028,7 +1028,6 @@
             "chardet", "cycler", "h5py", "html5lib", "idna", "matplotlib", "mpld3",
             "numpy", "phenum", "phonopy", "pyparsing", "python-dateutil", "pytz",
             "PyYAML", "requests", "six", "subprocess32", "termcolor",
-<<<<<<< HEAD
             "tqdm", "urllib3", "webencodings", "lazy-import", "seekpath"]
 
 def recursive_getattr(o, fqn):
@@ -1089,7 +1088,4 @@
     """
 
     global config_path    
-    config_paths[yml_name] = yml_path
-=======
-            "tqdm", "urllib3", "webencodings", "lazy-import", "seekpath"]
->>>>>>> 9b5be34b
+    config_paths[yml_name] = yml_path