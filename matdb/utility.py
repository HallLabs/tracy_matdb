"""Utility functions for interacting with file system, shell, etc.
"""
from os import path
from six import string_types
from matdb import msg
import six
import numpy as np
import h5py

import sys
from contextlib import contextmanager
@contextmanager
def redirect_stdout(new_target):
    old_target, sys.stdout = sys.stdout, new_target # replace sys.stdout
    try:
        yield new_target # run some code with the replaced stdout
    finally:
        sys.stdout = old_target # restore to the previous value

@contextmanager
def chdir(target):
    """Context manager for executing some code within a different
    directory after which the current working directory will be set
    back to what it was before.

    Args:
        target (str): path to the directory to change into.
    """
    from os import getcwd, chdir
    current = getcwd()
    try:
        chdir(target)
        yield target
    finally:
        chdir(current)
        
def execute(args, folder, wait=True, nlines=100, venv=None,
            printerr=True, env_vars=None, errignore=None, **kwargs):
    """Executes the specified tuple that should include the command as
    first item and additional arguments afterward. See the
    documentation for :class:`subprocess.Popen` for details.

    Args:
        args (list): of `str`; first item should be command to
          execute; additional arguments following.
        folder (str): directory to switch into before executing the
          command.
        wait (bool): when True, block the current thread until
          execution completes; otherwise, returns immediately.
        nlines (int): by default, `stdout` and `stderr` are redirected to
          :data:`subprocess.PIPE`. This is the maximum number of lines that will
          be returned for large outputs (so that memory doesn't get overwhelmed
          by large outputs).
        venv (str): when not `None`, the name of a virtualenv to
          activate before running the command.
        printerr (bool): when True, if `stderr` is not empty, print
          the lines automatically.
        env_vars (dict): of environment variables to set before calling the
          execution. The variables will be set back after execution.
        errignore (str): if errors are produced that include this pattern, then
          they will *not* be printed to `stdout`.
        kwargs (dict): additional arguments that are passed directly
          to the :class:`subprocess.Popen` constructor.

    Returns:
        dict: with keys ['process', 'stdout', 'stderr'], where 'process' is the
        instance of the subprocess that was created; 'stdout' and 'stderr' are
        only included if they were set to :data:`subprocess.PIPE`.

    .. note:: If the output from 'stdout' and 'stderr' are too large, only the
      first 100 lines will be returned. Use parameter `nlines` to control output
      size.
    """
    from subprocess import Popen, PIPE
    if "stdout" not in kwargs:
        kwargs["stdout"] = PIPE
    if "stderr" not in kwargs:
        kwargs["stderr"] = PIPE
    kwargs["cwd"] = folder

    if venv is not None: # pragma: no cover No guarantee that virtual
                         # envs exist on testing machine.
        if isinstance(venv, string_types): 
            vargs = ["virtualenvwrapper_derive_workon_home"]
            vres = execute(vargs, path.abspath("."))
            prefix = path.join(vres["output"][0].strip(), venv, "bin")
        elif venv == True:
            import sys
            prefix = path.dirname(sys.executable)
        args[0] = path.join(prefix, args[0])

    from os import environ
    if env_vars is not None:
        oldvars = {}
        for name, val in env_vars.items():
            oldvars[name] = environ[name] if name in environ else None
            environ[name] = val
        
    msg.std("Executing `{}` in {}.".format(' '.join(args), folder), 2)
    pexec = Popen(' '.join(args), shell=True, executable="/bin/bash", **kwargs)
    
    if wait:
        from os import waitpid
        waitpid(pexec.pid, 0)

    if env_vars is not None:
        #Set the environment variables back to what they used to be.
        for name, val in oldvars.items():
            if val is None:
                del environ[name]
            else:
                environ[name] = val
        
    #Redirect the output and errors so that we don't pollute stdout.
    output = None
    if kwargs["stdout"] is PIPE:
        output = []
        for line in pexec.stdout:
            output.append(line)
            if len(output) >= nlines:
                break
        pexec.stdout.close()

    error = None
    if kwargs["stderr"] is PIPE:
        error = []
        for line in pexec.stderr:
            if errignore is None or errignore not in line:
                error.append(line)
            if len(error) >= nlines:
                break
        pexec.stderr.close()
        if printerr and len(error) > 0:
            msg.err(''.join(error))

    return {
        "process": pexec,
        "output": output,
        "error": error
    }    

def cat(files, target):
    """Combines the specified list of files into a single file.

    Args:
        files (list): of `str` file paths to combine.
        target (str): name/path of the output file that will include all of the
          combined files.
    """
    with open(target, 'w') as outfile:
        for fname in files:
            with open(fname) as infile:
                for line in infile:
                    outfile.write(line)

def symlink(target, source):
    """Creates a symbolic link from `source` to `target`.
    """
    from os import path, symlink, remove
    from matdb import msg
    if path.isfile(target) or path.islink(target):
        remove(target)
    elif path.isdir(target):
        msg.warn("Cannot auto-delete directory '{}' for symlinking.".format(target))
        return
    
    symlink(source, target)

def linecount(filename):
    """Counts the number of lines in file.

    Args:
        filename (str): full path to the file to count lines for.
    """
    if not path.isfile(filename):
        return 0
    
    i = 0
    with open(filename) as f:
        for i, l in enumerate(f):
            pass
    return i + 1

def dict_update(a, b):
    """Inserts keys and values from `b` into `a` if they don't already
    exist. This function performs this updated recursively for nested `dict`.

    .. warning:: This function modifies the variable `a`.
    """
    for k, v in b.items():
        if k not in a:
            a[k] = v
        elif isinstance(a[k], dict):
            dict_update(a[k], v)

def safe_update(obj, kv):
    """Updates the key-value pairs on `obj` only if they are not
    `None`.

    Args:
        obj: attributes will be set on this object according to the
          keys in `kv`.
        kv (dict): keys are target attribute names; values are desired
          values.
    """
    for k, v in kv.items():
        if hasattr(obj, k) and getattr(obj, k) is not None:
            continue
        setattr(obj, k, v)

def obj_update(obj, k, v, copy=True):
    """Updates a particular value in a set of nested objects.

    .. note:: If `copy=True`, a *copy* of the object will be
      manipulated, though it will only use `copy()`, not any deep
      copying.

    Args:
        obj: list or list of dict to update some sub-key on.
        k (str): a '.'-separated list of keys to traverse down to get
          to the value to set.
        v: value to set at the final key.
        copy (bool): when True, return a copy of the dictionary.
    """
    from copy import copy as ocopy
    chain = list(reversed(k.split('.')))
    result = ocopy(obj) if copy else obj
    target = obj

    if isinstance(target, list):
        firstkey = chain[-1]
        target = next(d for d in target if firstkey in d)
    
    while len(chain) > 1:
        key = chain.pop()
        target = (target[key] if isinstance(target, dict)
                  else getattr(target, chain.pop()))

    if isinstance(target, dict):
        target[chain[0]] = v
    else:
        setattr(target, chain[0], v)
        
    return result
        
def _get_reporoot():
    """Returns the absolute path to the repo root directory on the current
    system.
    """
    import matdb
    medpath = path.abspath(matdb.__file__)
    return path.dirname(path.dirname(medpath))

def relpath(s):
    """Returns the *repository-relative* path for the string `s`.

    Args:
        s (str): repository-relative path, see the examples.

    Examples:

        Suppose I have a repository at `/usr/opt/repo`, then:

        >>> relpath("./tests") == "/usr/opt/repo/tests"
        True
        >>> relpath("../other/docs") == "/usr/opt/other/docs"
        True
    """
    with chdir(reporoot):
        result = path.abspath(s)
    return result

def copyonce(src, dst):
    """Copies the specified file to the target *only* if it doesn't
    already exist.
    """
    if not path.isfile(dst):
        from shutil import copyfile
        copyfile(src, dst)

def compare_tree(folder, model):
    """Compares to directory trees to determine if they have the same
    contents. This does *not* compare the contents of each file, but rather just
    that the file exists.

    Args:
        folder (str): path to the root directory that has folders/files in the
          first level of `model`.
        model (dict): keys are either folder names or `__files__`. For folder
          names, :func:`compare_tree` is called recursively on the next level
          down. For files, the existing of each file is checked.
    """
    if "__files__" in model:
        for fname in model["__files__"]:
            assert path.isfile(path.join(folder, fname))

    for foldname, tree in model.items():
        if foldname == "__files__":# pragma: no cover
            continue

        target = path.join(folder, foldname)
        assert path.isdir(target)
        compare_tree(target, tree)

def which(program):
    """Tests whether the specified program is anywhere in the environment
    PATH so that it probably exists."""
    import os
    def is_exe(fpath):
        return os.path.isfile(fpath) and os.access(fpath, os.X_OK)

    fpath, fname = os.path.split(program)
    if fpath:
        if is_exe(program):
            return program
    else:
        for path in os.environ["PATH"].split(os.pathsep):
            path = path.strip('"')
            exe_file = os.path.join(path, program)
            if is_exe(exe_file):
                return exe_file

def touch(fpath):
    """Mimics the `touch` command in the unix to create an empty file with the
    given path.
    """
    import os
    with open(fpath, 'a'):
        os.utime(fpath, None)

def pgrid(options, ignore=None):
    """Creates a parameter grid over the specified options.

    .. note:: This function treats keys that end in `*` specially. When the key
      ends in `*`, the values in the specified list contribute to the cartesian
      product.

    Args:
        options (dict): key-value pairs to iterate across.
        ignore (list): of `str` keys to ignore in the options dict.

    Returns:
        tuple: `(grid, keys)` where grid is a list of tuples with a value for
        each key in `options` and keys is a listed of the keys in the order they
        appear in the tuples.
    """
    from itertools import product
    from collections import OrderedDict
    from operator import itemgetter

    #Sort the dict so that we get the same ordering of parameters in the
    #product.
    params = OrderedDict(sorted(options.items(), key=itemgetter(0)))
    values = []
    keys = []
    for k, v in params.items():
        if ignore is None or k in ignore:
            continue
        
        if k[-1] != '*':
            values.append([v])
        else:
            values.append(v)
        keys.append(k.strip('*'))
        
    grid = list(product(*values))
    return (grid, keys)

import pytz
from datetime import datetime
from six import string_types

epoch = datetime(1970,1,1, tzinfo=pytz.utc)
"""datetime.datetime: 1/1/1970 for encoding UNIX timestamps.
"""

def datetime_handler(x):
    """Prepares a :class:`datetime.datetime` for JSON serialization by turning
    it into the ISO format for time-zone sensitive data.

    Args:
        x (datetime.datetime): to be stringified.

    Returns:
        str: ISO format; `None` if `x` is not a date.
    """
    if isinstance(x, datetime):
        return x.isoformat()

def parse_date(v):
    """Parses the date from the specified single value or list of values.

    Args:
        v (str): string representation of the :class:`datetime` returned by
          :func:`datetime_handler`.
    """
    from dateutil import parser
    if isinstance(v, (list, tuple)):
        return [parse_date(vi) for vi in v]
    elif isinstance(v, string_types):
        return parser.parse(v)
    else:
        raise ValueError("Not a valid datetime string.")

def load_datetime(pairs):
    """Deserialize a JSON string with dates encoded by
    :func:`datetime_handler`.
    """
    d = {}
    for k, v in pairs:
        if isinstance(v, (list, tuple, string_types)):
            try:
                d[k] = parse_date(v)
            except ValueError:# pragma: no cover
                d[k] = v
        else:
            d[k] = v             
    return d

def getattrs(obj, chain):
    """Recursively gets attributes in a chain from object to object until the
    train terminates.

    Args:
        obj: to get attributes from.
        chain (str): of '.'-separated attribute names.

    Examples:

        Get the `energy` attribute of the `atoms` attribute of a database
          (`obj`).

        >>> getattrs(obj, "atoms.energy")
    """
    o = obj
    for attr in chain.split('.'):
        if isinstance(o, dict):
            o = o[attr]
        else:
            o = getattr(o, attr)
    return o
        
reporoot = _get_reporoot()
"""The absolute path to the repo root on the local machine.
"""

def slicer(obj, args):
    """Slices the object along the path defined in args.
    
    Args:
        obj (iterable): an object to be sliced or divided.
        args (iterable): the locations that the slices should be at.
    """
    from itertools import islice
    if not isinstance(args,(list,tuple)):
        msg.err("The slicer args must be a list or a tuple.")
        return
    result = []
    if len(args)%2==0:
        for a in range(0,len(args),2):
            for b, c in islice(((args[a],args[a+1]),),0,None,2):
                result.extend(obj[slice(b,c)])
    else:
        msg.err("Could not parse slice {} without start and stop values.".format(args))
    return result

def _py_execute(module, function, params):
    """Executes the specified function by importing it and then using `eval` on
    the exist parameter string given.

    Args:
        module (str): FQDN of the module in which `function` resides.
        function (str): name of the callable in `module` to execute.
        params (str): exact parameter string (including parentheses) to pass to
          the function call with `eval`.
    """
    from importlib import import_module
    module = import_module(module)
    call = getattr(module, function)

    xstr = "call{}".format(params)
    return eval(xstr)

def special_values(vs, seed=None):
    """Converts the specified special value string into its python
    representation. We allow the following "special" directives for
    parameter values:

    1. "linspace(start, stop, length)" calls the :func:`numpy.linspace` with the
       given parameters to produce the list of values for the grid search.
    2. "logspace(start, stop, length)" calls :func:`numpy.logspace` to produce
       the parameter list.
    3. "range(start, stop, step)" creates a range of numbers using the built-in
       python `range` iterator. It will have type `list`.
    4. "random:{id}(\*\*params)" draws samples from one of the distributions on
       :class:`numpy.random.RandomState`. `id` should be one of the instance
       methods for that distribution and `\*\*params` should be the exact python
       code you would pass to the method call.
    5. "distr:{id}(\*\*params)" draws samples from a discrete/continuous
       distribution in `scipy.stats`. `id` should be one of the distribution
       names in that module (which has a `rvs` method); `\*\*params` should be the
       exact python code would pass to the object constructor.

    Args:
        vs (str): special value string.

    """
    if vs is None or not isinstance(vs, string_types):
        return vs
    
    sdict = {
        "linspace": ("numpy", "linspace"),
        "logspace": ("numpy", "logspace"),
        "range": ("numpy", "arange"),
        "random:" : ("numpy.random", None),
        "distr:" : ("scipy.stats", None),
        "[": ("slicer",None)
    }

    #We allow for |nogs| to be appended if the person is just specifying weights
    #for each input value (for example).
    v = vs.replace("|nogs|", "")
    
    for k, f in sdict.items():
        if k in v:
            module, function = f
            rest = v[len(k):]
            if function is not None:
                result = _py_execute(module, function, rest)
            else:
                #We still need to determine the name of the callable.
                if k in ["random:","distr:"]:
                    first = rest.index('(')
                    caller = rest[:first]
                if k == "random:":
                    from numpy.random import RandomState
                    rs = RandomState(seed)
                    d = getattr(rs, caller)
                    result = eval("d{}".format(rest[first:]))
                elif k == "distr:":
                    result = _py_execute(module, caller, rest[first:])
                elif k== "[":
                    temp = eval(v)
                    result = slicer(range(1,max(temp)),temp)
            break
    else:
        result = v    
        
    return result

import collections

def special_functions(sf,values):
    """Converts the specified function value string into its python
    representation and evaluates it for each item in the values list. 
    We allow the following "special" directives for parameter values:

    1. "linalg:{id}" 'id' is an operation to be performed on a matrix 
        from the numpy.linalg package.
    2. "math:{id}" 'id' is an operation from the math package.
    3. "numpy:{id}" 'id' is any operation from numpy.

    Args:
        sf (str): special function string.
        values (list): a list that the function is to be applied to.

    .. note:: the value returned by the special function must be an integer or a float.
    """
    import numpy as np
    import math
    if sf is None or not isinstance(sf, (string_types,dict)):
        raise ValueError("The special function must be a string.")
    
    sdict = {
        "linalg": np.linalg,
        "math": math,
        "numpy": np,
    }

    result = []
    reshape = None
    if isinstance(sf, dict):
        modname, func = sf["func"].split(':')
        reshape = sf.get("reshape")
    else:
        modname, func = sf.split(':')

    if reshape is not None:
        arg = np.array(values).reshape(reshape)
    else:
        arg = values
        
    call = getattr(sdict[modname], func)
    return call(arg)
    
def is_number(s):
    """Determines if the given string is a number.
    
    Args:
        s (str): the string to checke.
    """
    
    try:
        float(s)
        return True
    except ValueError:
        pass
 
    try: # pragma: no cover
        import unicodedata
        unicodedata.numeric(s)
        return True
    except (TypeError, ValueError):
        pass
 
    return False
    
def is_nested(d):
    """Determines if a dictoinary is nested, i.e. contains another dictionary.

    Args:
        d (dict): dictionary to test.
    """
    for k, v in d.items():
        if k[-1] == '*':
            return True
        elif isinstance(v, dict) and is_nested(v):
            return True

    return False

def get_suffix(d, k, index, values):
    """Returns the suffix for the specified key in the dictionary that
    is creating a parameter grid.

    Args:
        d (dict): the dictionary being turned into a grid.
        k (str): the key in the dictionary.
        index (int): the index for the value (gets used as the default suffix).
        values (str, list, float): the value for the parameter.
    """
    from matdb.utility import special_functions
    nk = k[0:-1]
    suffix = "{0}_suffix".format(nk)
    ssuff = suffix + '*'
    
    if suffix in d and (isinstance(d[suffix], dict) or ':' in d[suffix]):
        keyval = special_functions(d[suffix], values)
    elif suffix in d and isinstance(suffix, six.string_types):
        keyval = d[suffix].format(values)
    elif ssuff in d:
        keyval = d[ssuff][index]
    else:
        keyval = index+1
    
    if isinstance(keyval, float):
        return "{0}-{1:.2f}".format(nk[:3], keyval)
    else:
        return "{0}-{1}".format(nk[:3], keyval)

def get_grid(d, suffices=None):
    """Recursively generates a grid of parameters from the dictionary of parameters
    that has duplicates or wildcars in it. 
    
    Args:
       d (dict): the dictionary to be turned into a grid.
       suffices (list): an optional list of suffices.
    
    Returns:
       A dictionary of (key: value) where the key is the suffix string for
       the parameters and the value are the exact parameters for each
       entry in the grid.
    """
    dcopy = d.copy()
    stack = [(dcopy, None)]
    result = {}
    
    if suffices is None:
        suffices = {k: v for k, v in d.items() if "suffix" in k[-8:]}
        for k in suffices:
            del dcopy[k]
    else:
        for k,v in d.items():
            if "suffix" in k[-8:]:
                suffices[k] = v
        for k in suffices:
            if k in dcopy:
                del dcopy[k]            
        
    while len(stack) > 0:
        oned, nsuffix = stack.pop()
        for k, v in sorted(oned.items()):
            if k[-1] == '*':
                nk = k[0:-1]                    
                for ival, value in enumerate(v):
                    suffix = get_suffix(suffices, k, ival, value)
                    dc = oned.copy()
                    del dc[k]
                    dc[nk] = value
                    compsuffix = suffix if nsuffix is None else '-'.join(map(str, (nsuffix, suffix)))
                    stack.append((dc, compsuffix))
                break
            elif isinstance(v, dict) and is_nested(v):
                blowup = get_grid(v, suffices)
                for rsuffix, entry in sorted(blowup.items()):
                    dc = oned.copy()
                    dc[k] = entry
                    compsuffix = rsuffix if nsuffix is None else '-'.join(map(str, (nsuffix, rsuffix)))
                    stack.append((dc, compsuffix))
                break
        else:
            result[nsuffix] = oned
            
    return result

class ParameterGrid(collections.MutableSet):
    """An ordered list of the paramater combinations for the database.
    Values are the suffixes of the combinations of parameters as
    tuples: e.g. (8, "dog", 1.2) for "dim", "animal", "temperature"
    ({"animal*": ["dog", "cat", "cow"], "dim*": [[],[],[]],
    "temperature": 1.2})
    Args:
        params (dict): the paramaters needed to build the database.
    
    Attributes:
        values (dict): keys are the suffix tuple and the values are the 
          actual values needed by the database.
        keys (list): the `str` names of the different parameters in
          the database.
    """

    def __init__(self, params):
        for k in ["root","parent","atoms"]:
            if k in params:
                params.pop(k)
        grid = get_grid(params)
        #add these items to the set.
        self.end = end = [] 
        end += [None, end, end]         # sentinel node for doubly linked list
        self.map = {}                   # key --> [key, prev, next]
        self.values = {}
        self.params = params
        for i, v in grid.items():
            if i is not None:
                self.add(i,v)
            
    def __len__(self):
        return len(self.map)

    def __contains__(self, key):
        return key in self.map

    def __getitem__(self, key):
        return self.values[key]
                        
    def add(self, key, value):
        """Adds key to the set if it is not already in the set.

        Args:
            key (tuple): Anything that could be added to the set.
            value (tuple): The actual values that the suffix's 
              correspond to.
        """
        if key not in self.map:
            end = self.end
            curr = end[1]
            curr[2] = end[1] = self.map[key] = [key, curr, end]
            self.values[key] = value
        else:
            msg.warn("The key {} already exists in the set, ignoring addition.".format(key))

    def discard(self, key):
        """Removes the key from the set.

        Args:
            key (tuple): An element of the set.
        """        
        if key in self.map:        
            key, prev, next = self.map.pop(key)
            prev[2] = next
            next[1] = prev
            self.values.pop(key,None)

    def __iter__(self):
        end = self.end
        curr = end[2]
        while curr is not end:
            if curr[0] is not None:
                yield curr[0]
            curr = curr[2]

    def pop(self, key):
        """Removes an element from the set.

        Args:
            key (tuple): An element of the set.
        """
        self.discard(key)
        return key

    def __repr__(self):
        if not self:
            return '%s()' % (self.__class__.__name__,)
        return '%s(%r)' % (self.__class__.__name__, list(self))

    def __eq__(self, other): 
        if isinstance(other, ParameterGrid):
            return len(self) == len(other) and list(self) == list(other)
        return set(self) == set(other) 

def is_uuid4(uuid_string):
    """Determines of the string passed in is a valid uuid4 string.
    """
    from uuid import UUID
    
    try:
        val = UUID(uuid_string, version=4)
    except:
        return False

    # If the uuid_string is a valid hex code, 
    # but an invalid uuid4,
    # the UUID.__init__ will convert it to a 
    # valid uuid4. This is bad for validation purposes.

    return val.hex == uuid_string.replace('-','')    

def dbcat(files, output, sources=None, docat=True, **params):
    """Constructs a new database file using a set of existing database files.

    .. note:: This function is important because it enforces reproducibility. It
      assigns a version number to the new database file and stores a config file
      with the specific details of how it was created.

    Args:
        files (list): of `str` paths to files to combine to create the new
          file.
        sources (list): of `str` sources as a reference for a created file.
        output (str): path to the file to write the combined files to.
        docat (bool): when True, perform the concatenation; otherwise, just
          create the config file.
        params (dict): key-value pairs that characterize *how* the database was
          created using the source files.
    """
    from uuid import uuid4
    from datetime import datetime
    from matdb import __version__
    from matdb.database.utility import dbconfig
    import json
    
    confpath = output + ".json"
    config = {
        "version": str(uuid4()),
        "sources": [],
        "timestamp": datetime.utcnow(),
        "matdb": __version__
    }
    if sources is None:
        for dbpath in files:
            _dbconf = dbconfig(dbpath)
            config["sources"].append((dbpath, _dbconf.get("version")))
    else:
        config["sources"] = sources

    config.update(params)

    try:
        with open(confpath, 'w') as f:
            json.dump(config, f, default=datetime_handler)

        if docat:
            if len(files) > 1 or (len(files) == 1 and files[0] != output):
                cat(files, output)
    except:
        from os import remove
        remove(confpath)                

def convert_dict_to_str(dct):
    """Recursively converts a dictionary to a string.

    Args:
        dct (dict): the dictionary to be converted.

    Returns:
        A string of the dictionaries values.
    """

    dict_str = ''
    for key, val in sorted(dct.items()):
        if isinstance(val,dict):
            dict_str += "'%s':'%s';"%(key,convert_dict_to_str(val))
        else:
            dict_str += "'%s':'%s';"%(key,val)

    return dict_str

def check_deps():
    """Checks that the needed dependencies have been installed and that
    they were all installed by pip.

    Returns:
        A dictionary of the dependencies and their version numbers.
    """

    req_pckgs = required_packages()    
    versions = {}
    instld_pckgs = execute(["pip freeze"], ".", venv=True)["output"]

<<<<<<< HEAD
    for pkg in instld_pckgs:
        if "==" in pkg:
            name, version = pkg.strip().split("==")
        else:
            name, version = pkg, None
        if name in req_pckgs:
            count = version.count(".")
            if version is not None and (count in [1,2,3] and ("/" not in version
                                                              and ":" not in version
                                                              and  "-" not in version
                                                              and ".com" not in version)):
                versions[name.lower()] = version
                req_pckgs.remove(name)
            else: #pragma: no cover There won't be locally installed
                  #packages on the test machines.
                msg.err("Cannot run `matdb` with locally installed package {} "
                        "as it would not be reproducable.".format(pkg))
    if len(req_pckgs) >= 1:
        for pkg in req_pckgs:
            msg.err("Could not find required package {} in environment.".format(pkg))

    return versions

def required_packages():
    """Returns the list of required packages for matdb. These have to be
    hard coded before each commit.
    """

    return ["ase", "backports.functools-lru-cache", "beautifulsoup4", "certifi",
            "chardet", "cycler", "h5py", "html5lib", "idna", "matplotlib", "mpld3",
            "numpy", "phenum", "phonopy", "pyparsing", "python-dateutil", "pytz",
            "PyYAML", "requests", "six", "subprocess32", "termcolor",
            "tqdm", "urllib3", "webencodings", "lazy-import", "seekpath"]
=======
    instld_pckgs = [l.strip() for l in execute(["pip freeze"], ".", venv=True)["output"]]

    for pkg_j in req_pckgs:
        found = False
        for pkg_i in instld_pckgs:
            if "==" in pkg_i:
                name, version = pkg_i.split("==")
            else:
                name, version = pkg_i, None
                
            if name.lower() == pkg_j.lower():
                if (version is not None and (version.count(".") == 2 or
                    version.count(".") == 3) and ("/" not in version
                                                  and ":" not in version
                                                  and  "-" not in version
                                                  and ".com" not in version)):
                    versions[pkg_j] = version
                    found = True
                    break
                else:
                    msg.err("Cannot run `matdb` with locally installed package {} "
                            "as it would not be reproducable.".format(pkg_i))
        if not found:
            msg.err("Could not find required package {} in environment.".format(pkg_j))

    return versions
>>>>>>> cc8e654b
<|MERGE_RESOLUTION|>--- conflicted
+++ resolved
@@ -904,9 +904,8 @@
 
     req_pckgs = required_packages()    
     versions = {}
-    instld_pckgs = execute(["pip freeze"], ".", venv=True)["output"]
-
-<<<<<<< HEAD
+    instld_pckgs = [l.strip() for l in execute(["pip freeze"], ".", venv=True)["output"]]
+
     for pkg in instld_pckgs:
         if "==" in pkg:
             name, version = pkg.strip().split("==")
@@ -914,11 +913,12 @@
             name, version = pkg, None
         if name in req_pckgs:
             count = version.count(".")
-            if version is not None and (count in [1,2,3] and ("/" not in version
-                                                              and ":" not in version
-                                                              and  "-" not in version
-                                                              and ".com" not in version)):
-                versions[name.lower()] = version
+            if (version is not None and (version.count(".") == 2 or
+                                         version.count(".") == 3) and ("/" not in version
+                                                                       and ":" not in version
+                                                                       and  "-" not in version
+                                                                       and ".com" not in version)):
+                versions[name] = version
                 req_pckgs.remove(name)
             else: #pragma: no cover There won't be locally installed
                   #packages on the test machines.
@@ -940,31 +940,3 @@
             "numpy", "phenum", "phonopy", "pyparsing", "python-dateutil", "pytz",
             "PyYAML", "requests", "six", "subprocess32", "termcolor",
             "tqdm", "urllib3", "webencodings", "lazy-import", "seekpath"]
-=======
-    instld_pckgs = [l.strip() for l in execute(["pip freeze"], ".", venv=True)["output"]]
-
-    for pkg_j in req_pckgs:
-        found = False
-        for pkg_i in instld_pckgs:
-            if "==" in pkg_i:
-                name, version = pkg_i.split("==")
-            else:
-                name, version = pkg_i, None
-                
-            if name.lower() == pkg_j.lower():
-                if (version is not None and (version.count(".") == 2 or
-                    version.count(".") == 3) and ("/" not in version
-                                                  and ":" not in version
-                                                  and  "-" not in version
-                                                  and ".com" not in version)):
-                    versions[pkg_j] = version
-                    found = True
-                    break
-                else:
-                    msg.err("Cannot run `matdb` with locally installed package {} "
-                            "as it would not be reproducable.".format(pkg_i))
-        if not found:
-            msg.err("Could not find required package {} in environment.".format(pkg_j))
-
-    return versions
->>>>>>> cc8e654b
