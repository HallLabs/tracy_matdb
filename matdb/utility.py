"""Utility functions for interacting with file system, shell, etc.
"""
from os import path
from six import string_types
from matdb import msg

import sys
from contextlib import contextmanager
@contextmanager
def redirect_stdout(new_target):
    old_target, sys.stdout = sys.stdout, new_target # replace sys.stdout
    try:
        yield new_target # run some code with the replaced stdout
    finally:
        sys.stdout = old_target # restore to the previous value

@contextmanager
def chdir(target):
    """Context manager for executing some code within a different
    directory after which the current working directory will be set
    back to what it was before.

    Args:
        target (str): path to the directory to change into.
    """
    from os import getcwd, chdir
    current = getcwd()
    try:
        chdir(target)
        yield target
    finally:
        chdir(current)
        
def execute(args, folder, wait=True, nlines=100, venv=None,
            printerr=True, env_vars=None, errignore=None, **kwargs):
    """Executes the specified tuple that should include the command as
    first item and additional arguments afterward. See the
    documentation for :class:`subprocess.Popen` for details.

    Args:
        args (list): of `str`; first item should be command to
          execute; additional arguments following.
        folder (str): directory to switch into before executing the
          command.
        wait (bool): when True, block the current thread until
          execution completes; otherwise, returns immediately.
        nlines (int): by default, `stdout` and `stderr` are redirected to
          :data:`subprocess.PIPE`. This is the maximum number of lines that will
          be returned for large outputs (so that memory doesn't get overwhelmed
          by large outputs).
        venv (str): when not `None`, the name of a virtualenv to
          activate before running the command.
        printerr (bool): when True, if `stderr` is not empty, print
          the lines automatically.
        env_vars (dict): of environment variables to set before calling the
          execution. The variables will be set back after execution.
        errignore (str): if errors are produced that include this pattern, then
          they will *not* be printed to `stdout`.
        kwargs (dict): additional arguments that are passed directly
          to the :class:`subprocess.Popen` constructor.

    Returns:
        dict: with keys ['process', 'stdout', 'stderr'], where 'process' is the
        instance of the subprocess that was created; 'stdout' and 'stderr' are
        only included if they were set to :data:`subprocess.PIPE`.

    .. note:: If the output from 'stdout' and 'stderr' are too large, only the
      first 100 lines will be returned. Use parameter `nlines` to control output
      size.
    """
    from subprocess import Popen, PIPE
    if "stdout" not in kwargs:
        kwargs["stdout"] = PIPE
    if "stderr" not in kwargs:
        kwargs["stderr"] = PIPE
    kwargs["cwd"] = folder

    if venv is not None:
        if isinstance(venv, string_types):
            vargs = ["virtualenvwrapper_derive_workon_home"]
            vres = execute(vargs, path.abspath("."))
            prefix = path.join(vres["output"][0].strip(), venv, "bin")
        elif venv == True:
            import sys
            prefix = path.dirname(sys.executable)
        args[0] = path.join(prefix, args[0])

    from os import environ
    if env_vars is not None:
        oldvars = {}
        for name, val in env_vars.items():
            oldvars[name] = environ[name] if name in environ else None
            environ[name] = val
        
    msg.std("Executing `{}` in {}.".format(' '.join(args), folder), 2)
    pexec = Popen(' '.join(args), shell=True, executable="/bin/bash", **kwargs)
    
    if wait:
        from os import waitpid
        waitpid(pexec.pid, 0)

    if env_vars is not None:
        #Set the environment variables back to what they used to be.
        for name, val in oldvars.items():
            if val is None:
                del environ[name]
            else:
                environ[name] = val
        
    #Redirect the output and errors so that we don't pollute stdout.
    output = None
    if kwargs["stdout"] is PIPE:
        output = []
        for line in pexec.stdout:
            output.append(line)
            if len(output) >= nlines:
                break
        pexec.stdout.close()

    error = None
    if kwargs["stderr"] is PIPE:
        error = []
        for line in pexec.stderr:
            if errignore is None or errignore not in line:
                error.append(line)
            if len(error) >= nlines:
                break
        pexec.stderr.close()
        if printerr and len(error) > 0:
            msg.err(''.join(error))

    return {
        "process": pexec,
        "output": output,
        "error": error
    }    

def cat(files, target):
    """Combines the specified list of files into a single file.

    Args:
        files (list): of `str` file paths to combine.
        target (str): name/path of the output file that will include all of the
          combined files.
    """
    with open(target, 'w') as outfile:
        for fname in files:
            with open(fname) as infile:
                for line in infile:
                    outfile.write(line)

def symlink(target, source):
    """Creates a symbolic link from `source` to `target`.
    """
    from os import path, symlink, remove
    from matdb import msg
    if path.isfile(target) or path.islink(target):# pragma: no cover
        #This will never fire for normal unit testing because we used
        #new temporary directories each time.
        remove(target)
    elif path.isdir(target):
        msg.warn("Cannot auto-delete directory '{}' for symlinking.".format(target))
        return
    
    symlink(source, target)

def linecount(filename):
    """Counts the number of lines in file.

    Args:
        filename (str): full path to the file to count lines for.
    """
    if not path.isfile(filename):
        return 0
    
    i = 0
    with open(filename) as f:
        for i, l in enumerate(f):
            pass
    return i + 1

def dict_update(a, b):
    """Inserts keys and values from `b` into `a` if they don't already
    exist. This function performs this updated recursively for nested `dict`.

    .. warning:: This function modifies the variable `a`.
    """
    for k, v in b.items():
        if k not in a:
            a[k] = v
        elif isinstance(a[k], dict):
            dict_update(a[k], v)

def safe_update(obj, kv):
    """Updates the key-value pairs on `obj` only if they are not
    `None`.

    Args:
        obj: attributes will be set on this object according to the
          keys in `kv`.
        kv (dict): keys are target attribute names; values are desired
          values.
    """
    for k, v in kv.items():
        if hasattr(obj, k) and getattr(k, v) is not None:
            continue
        setattr(obj, k, v)

def obj_update(obj, k, v, copy=True):
    """Updates a particular value in a set of nested objects.

    .. note:: If `copy=True`, a *copy* of the object will be
      manipulated, though it will only use `copy()`, not any deep
      copying.

    Args:
        obj: list or list of dict to update some sub-key on.
        k (str): a '.'-separated list of keys to traverse down to get
          to the value to set.
        v: value to set at the final key.
        copy (bool): when True, return a copy of the dictionary.
    """
    from copy import copy as ocopy
    chain = list(reversed(k.split('.')))
    result = ocopy(obj) if copy else obj
    target = obj

    if isinstance(target, list):
        firstkey = chain[-1]
        target = next(d for d in target if firstkey in d)
    
    while len(chain) > 1:
        key = chain.pop()
        target = (target[key] if isinstance(target, dict)
                  else getattr(target, chain.pop()))

    if isinstance(target, dict):
        target[chain[0]] = v
    else:
        setattr(target, chain[0], v)
        
    return result
        
def _get_reporoot():
    """Returns the absolute path to the repo root directory on the current
    system.
    """
    import matdb
    medpath = path.abspath(matdb.__file__)
    return path.dirname(path.dirname(medpath))

def relpath(s):
    """Returns the *repository-relative* path for the string `s`.

    Args:
        s (str): repository-relative path, see the examples.

    Examples:

        Suppose I have a repository at `/usr/opt/repo`, then:

        >>> relpath("./tests") == "/usr/opt/repo/tests"
        True
        >>> relpath("../other/docs") == "/usr/opt/other/docs"
        True
    """
    with chdir(reporoot):
        result = path.abspath(s)
    return result

def copyonce(src, dst):
    """Copies the specified file to the target *only* if it doesn't
    already exist.
    """
    if not path.isfile(dst):
        from shutil import copyfile
        copyfile(src, dst)

def compare_tree(folder, model):
    """Compares to directory trees to determine if they have the same
    contents. This does *not* compare the contents of each file, but rather just
    that the file exists.

    Args:
        folder (str): path to the root directory that has folders/files in the
          first level of `model`.
        model (dict): keys are either folder names or `__files__`. For folder
          names, :func:`compare_tree` is called recursively on the next level
          down. For files, the existing of each file is checked.
    """
    if "__files__" in model:
        for fname in model["__files__"]:
            assert path.isfile(path.join(folder, fname))

    for foldname, tree in model.items():
        if foldname == "__files__":# pragma: no cover
            continue

        target = path.join(folder, foldname)
        assert path.isdir(target)
        compare_tree(target, tree)

def which(program):
    """Tests whether the specified program is anywhere in the environment
    PATH so that it probably exists."""
    import os
    def is_exe(fpath):
        return os.path.isfile(fpath) and os.access(fpath, os.X_OK)

    fpath, fname = os.path.split(program)
    if fpath:
        if is_exe(program):
            return program
    else:
        for path in os.environ["PATH"].split(os.pathsep):
            path = path.strip('"')
            exe_file = os.path.join(path, program)
            if is_exe(exe_file):
                return exe_file

def touch(fpath):
    """Mimics the `touch` command in the unix to create an empty file with the
    given path.
    """
    import os
    with open(fpath, 'a'):
        os.utime(fpath, None)

def pgrid(options, ignore=None):
    """Creates a parameter grid over the specified options.

    .. note:: This function treats keys that end in `*` specially. When the key
      ends in `*`, the values in the specified list contribute to the cartesian
      product.

    Args:
        options (dict): key-value pairs to iterate across.
        ignore (list): of `str` keys to ignore in the options dict.

    Returns:
        tuple: `(grid, keys)` where grid is a list of tuples with a value for
        each key in `options` and keys is a listed of the keys in the order they
        appear in the tuples.
    """
    from itertools import product
    from collections import OrderedDict
    from operator import itemgetter

    #Sort the dict so that we get the same ordering of parameters in the
    #product.
    params = OrderedDict(sorted(options.items(), key=itemgetter(0)))
    values = []
    keys = []
    for k, v in params.items():
        if ignore is None or k in ignore:
            continue
        
        if k[-1] != '*':
            values.append([v])
        else:
            values.append(v)
        keys.append(k.strip('*'))
        
    grid = list(product(*values))
    return (grid, keys)

import pytz
from datetime import datetime
from six import string_types

epoch = datetime(1970,1,1, tzinfo=pytz.utc)
"""datetime.datetime: 1/1/1970 for encoding UNIX timestamps.
"""

def datetime_handler(x):
    """Prepares a :class:`datetime.datetime` for JSON serialization by turning
    it into the ISO format for time-zone sensitive data.

    Args:
        x (datetime.datetime): to be stringified.

    Returns:
        str: ISO format; `None` if `x` is not a date.
    """
    if isinstance(x, datetime):
        return x.isoformat()

def parse_date(v):
    """Parses the date from the specified single value or list of values.
    Args:
        v (str): string representation of the :class:`datetime` returned by
          :func:`datetime_handler`.
    """
    from dateutil import parser
    if isinstance(v, (list, tuple)):
        return [parse_date(vi) for vi in v]
    elif isinstance(v, string_types):
        return parser.parse(v)
    else:# pragma: no cover
        raise ValueError("Not a valid datetime string.")

def load_datetime(pairs):
    """Deserialize a JSON string with dates encoded by
    :func:`datetime_handler`.
    """
    d = {}
    for k, v in pairs:
        if isinstance(v, (list, tuple, string_types)):
            try:
                d[k] = parse_date(v)
            except ValueError:# pragma: no cover
                d[k] = v
        else:
            d[k] = v             
    return d

def dbconfig(dbfile):
    """Returns the database configuration `dict` of the specified database file.

    Args:
        dbfile (str): path to the database file to get config information for.
    """
    confpath = dbfile + ".json"
    if not path.isfile(confpath):
        return {}
    
    import json
    with open(confpath) as f:
        config = json.load(f, object_pairs_hook=load_datetime)

    return config

def dbcat(files, output, sources=None, docat=True, **params):
    """Constructs a new database file using a set of existing database files.

    .. note:: This function is important because it enforces reproducibility. It
      assigns a version number to the new database file and stores a config file
      with the specific details of how it was created.

    Args:
        files (list): of `str` paths to files to combine to create the new
          file.
        sources (list): of `str` sources as a reference for a created file.
        output (str): path to the file to write the combined files to.
        docat (bool): when True, perform the concatenation; otherwise, just
          create the config file.
        params (dict): key-value pairs that characterize *how* the database was
          created using the source files.
    """
    from uuid import uuid4
    from datetime import datetime
    from matdb import __version__
    import json
    confpath = output + ".json"
    config = {
        "version": str(uuid4()),
        "sources": [],
        "timestamp": datetime.utcnow(),
        "matdb": __version__
    }
    if sources is None:
        for dbpath in files:
            _dbconf = dbconfig(dbpath)
            config["sources"].append((dbpath, _dbconf.get("version")))
    else:
        config["sources"] = sources

    config.update(params)

    try:
        with open(confpath, 'w') as f:
            json.dump(config, f, default=datetime_handler)

        if docat:
            if len(files) > 1 or (len(files) == 1 and files[0] != output):
                cat(files, output)
    except:
        from os import remove
        remove(confpath)

def getattrs(obj, chain):
    """Recursively gets attributes in a chain from object to object until the
    train terminates.

    Args:
        obj: to get attributes from.
        chain (str): of '.'-separated attribute names.

    Examples:

        Get the `energy` attribute of the `atoms` attribute of a database
          (`obj`).

        >>> getattrs(obj, "atoms.energy")
    """
    o = obj
    for attr in chain.split('.'):
        if isinstance(o, dict):
            o = o[attr]
        else:
            o = getattr(o, attr)
    return o
        
reporoot = _get_reporoot()
"""The absolute path to the repo root on the local machine.
"""

def slicer(obj, args):
    """Slices the object along the path defined in args.
    
    Args:
        obj (iterable): an object to be sliced or divided.
        args (iterable): the locations that the slices should be at.
    """
    from itertools import islice
    if not isinstance(args,(list,tuple)):
        msg.err("The slicer args must be a list or a tuple.")
        return
    result = []
    if len(args)%2==0:
        for a in range(0,len(args),2):
            for b, c in islice(((args[a],args[a+1]),),0,None,2):
                result.extend(obj[slice(b,c)])
    else:
        msg.err("Could not parse slice {} without start and stop values.".format(args))
    return result

def _py_execute(module, function, params):
    """Executes the specified function by importing it and then using `eval` on
    the exist parameter string given.

    Args:
        module (str): FQDN of the module in which `function` resides.
        function (str): name of the callable in `module` to execute.
        params (str): exact parameter string (including parentheses) to pass to
          the function call with `eval`.
    """
    from importlib import import_module
    module = import_module(module)
    call = getattr(module, function)

    xstr = "call{}".format(params)
    return eval(xstr)

def special_values(vs, seed=None):
    """Converts the specified special value string into its python
    representation. We allow the following "special" directives for
    parameter values:

    1. "linspace(start, stop, length)" calls the :func:`numpy.linspace` with the
       given parameters to produce the list of values for the grid search.
    2. "logspace(start, stop, length)" calls :func:`numpy.logspace` to produce
       the parameter list.
    3. "range(start, stop, step)" creates a range of numbers using the built-in
       python `range` iterator. It will have type `list`.
    4. "random:{id}(\*\*params)" draws samples from one of the distributions on
       :class:`numpy.random.RandomState`. `id` should be one of the instance
       methods for that distribution and `\*\*params` should be the exact python
       code you would pass to the method call.
    5. "distr:{id}(\*\*params)" draws samples from a discrete/continuous
       distribution in `scipy.stats`. `id` should be one of the distribution
       names in that module (which has a `rvs` method); `\*\*params` should be the
       exact python code would pass to the object constructor.

    Args:
        vs (str): special value string.

    """
    if vs is None or not isinstance(vs, string_types):
        return vs
    
    sdict = {
        "linspace": ("numpy", "linspace"),
        "logspace": ("numpy", "logspace"),
        "range": ("numpy", "arange"),
        "random:" : ("numpy.random", None),
        "distr:" : ("scipy.stats", None),
        "[": ("slicer",None)
    }

    #We allow for |nogs| to be appended if the person is just specifying weights
    #for each input value (for example).
    v = vs.replace("|nogs|", "")
    
    for k, f in sdict.items():
        if k in v:
            module, function = f
            rest = v[len(k):]
            if function is not None:
                result = _py_execute(module, function, rest)
            else:
                #We still need to determine the name of the callable.
                first = rest.index('(')
                caller = rest[:first]
                if k == "random:":
                    from numpy.random import RandomState
                    rs = RandomState(seed)
                    d = getattr(rs, caller)
                    result = eval("d{}".format(rest[first:]))
                elif k == "distr:":
                    result = _py_execute(module, caller, rest[first:])
                elif k== "[":
                    temp = eval(v)
                    result = slicer(range(1,max(temp)),temp)
            break
    else:
        result = v    
        
    return result

import collections

def special_functions(sf,values):
    """Converts the specified function value string into its python
    representation and evaluates it for each item in the values list. 
    We allow the following "special" directives for parameter values:

    1. "linalg:{id}" 'id' is an operation to be performed on a matrix 
        from the numpy.linalg package.
    2. "math:{id}" 'id' is an operation from the math package.
    3. "numpy:{id}" 'id' is any operation from numpy.

    Args:
        sf (str): special function string.
        values (list): a list that the function is to be applied to.

    .. note:: the value returned by the special function must be an integer or a float.
    """
    import numpy as np
    import math
<<<<<<< HEAD
    from importlib import import_module
    
    if sf is None or not isinstance(sf, (string_types, dict)):
=======
    
    if sf is None or not isinstance(sf, (string_types,dict)):
>>>>>>> e12829dc
        raise ValueError("The special function must be a string.")
    
    sdict = {
        "linalg": np.linalg,
        "math": math,
        "numpy": np,
    }

<<<<<<< HEAD
    result = []
    reshape = None
    if isinstance(sf, dict):
        modname, func = sf["func"].split(':')
        reshape = sf.get("reshape")
    else:
        modname, func = sf.split(':')

    if reshape is not None:
        arg = np.array(values).reshape(reshape)
    else:
        arg = values
        
    call = getattr(sdict[modname], func)
    result = call(arg)
=======
    reshape = None
    if isinstance(sf,dict):
        modname, func = sf["func"].split(':')
        reshape = sf["reshape"]
    else:
        modname, func = sf.split(':')

    if reshape is not None:
        args = np.reshape(values,reshape)
    else:
        args = values

    mod = sdict[modname]
    call = getattr(mod, func)
    result = call(args)
>>>>>>> e12829dc
        
    return result
    
def is_number(s):
    """Determines if the given string is a number.
    
    Args:
        s (str): the string to checke.
    """
    
    try:
        float(s)
        return True
    except ValueError:
        pass
 
    try:
        import unicodedata
        unicodedata.numeric(s)
        return True
    except (TypeError, ValueError):
        pass
 
    return False<|MERGE_RESOLUTION|>--- conflicted
+++ resolved
@@ -628,14 +628,7 @@
     """
     import numpy as np
     import math
-<<<<<<< HEAD
-    from importlib import import_module
-    
-    if sf is None or not isinstance(sf, (string_types, dict)):
-=======
-    
     if sf is None or not isinstance(sf, (string_types,dict)):
->>>>>>> e12829dc
         raise ValueError("The special function must be a string.")
     
     sdict = {
@@ -644,7 +637,6 @@
         "numpy": np,
     }
 
-<<<<<<< HEAD
     result = []
     reshape = None
     if isinstance(sf, dict):
@@ -659,26 +651,7 @@
         arg = values
         
     call = getattr(sdict[modname], func)
-    result = call(arg)
-=======
-    reshape = None
-    if isinstance(sf,dict):
-        modname, func = sf["func"].split(':')
-        reshape = sf["reshape"]
-    else:
-        modname, func = sf.split(':')
-
-    if reshape is not None:
-        args = np.reshape(values,reshape)
-    else:
-        args = values
-
-    mod = sdict[modname]
-    call = getattr(mod, func)
-    result = call(args)
->>>>>>> e12829dc
-        
-    return result
+    return call(arg)
     
 def is_number(s):
     """Determines if the given string is a number.
