"""Utility functions for interacting with file system, shell, etc.
"""
<<<<<<< HEAD
import collections
from collections import OrderedDict
from contextlib import contextmanager
from copy import copy as ocopy
from datetime import datetime
from dateutil import parser
from itertools import product, islice
from importlib import import_module
import json
import math
import os
from os import environ, waitpid, path, symlink, remove, getcwd, chdir
from shutil import copyfile
from subprocess import Popen, PIPE
import sys
from uuid import uuid4, UUID
import unicodedata

import h5py
import numpy as np
from numpy.random import RandomState
from operator import itemgetter
import pytz
import six
=======
from os import path
>>>>>>> 952df53f
from six import string_types
from matdb import msg
import six
import numpy as np
import h5py

import sys
from contextlib import contextmanager
from matdb.atoms import AtomsList
<<<<<<< HEAD
from matdb.database.utility import dbconfig
# from matdb.utility import special_functions
=======
>>>>>>> 952df53f

@contextmanager
def redirect_stdout(new_target):
    old_target, sys.stdout = sys.stdout, new_target # replace sys.stdout
    try:
        yield new_target # run some code with the replaced stdout
    finally:
        sys.stdout = old_target # restore to the previous value

@contextmanager
def chdir(target):
    """Context manager for executing some code within a different
    directory after which the current working directory will be set
    back to what it was before.

    Args:
        target (str): path to the directory to change into.
    """
    from os import getcwd, chdir
    current = getcwd()
    try:
        chdir(target)
        yield target
    finally:
        chdir(current)

def import_fqdn(fqdn):
    """Returns the object from the specified FQDN. Any exceptions raised will
    bubble up.

    Args:
        fqdn (str): '.'-separated list of `package.module.callable` to
          import. The callable will *not* be called.

    Returns:
        tuple: `(module, callable)`, where `module` is the module object that
        `callable` resides in.
    """
    from importlib import import_module
    parts = fqdn.split('.')
    call = parts[-1]
    module = '.'.join(parts[0:-1])
    module = import_module(module)
    call = getattr(module, call)
    return (module, call)

def execute(args, folder, wait=True, nlines=100, venv=None,
            printerr=True, env_vars=None, errignore=None, **kwargs):
    """Executes the specified tuple that should include the command as
    first item and additional arguments afterward. See the
    documentation for :class:`subprocess.Popen` for details.

    Args:
        args (list): of `str`; first item should be command to
          execute; additional arguments following.
        folder (str): directory to switch into before executing the
          command.
        wait (bool): when True, block the current thread until
          execution completes; otherwise, returns immediately.
        nlines (int): by default, `stdout` and `stderr` are redirected to
          :data:`subprocess.PIPE`. This is the maximum number of lines that will
          be returned for large outputs (so that memory doesn't get overwhelmed
          by large outputs).
        venv (str): when not `None`, the name of a virtualenv to
          activate before running the command.
        printerr (bool): when True, if `stderr` is not empty, print
          the lines automatically.
        env_vars (dict): of environment variables to set before calling the
          execution. The variables will be set back after execution.
        errignore (str): if errors are produced that include this pattern, then
          they will *not* be printed to `stdout`.
        kwargs (dict): additional arguments that are passed directly
          to the :class:`subprocess.Popen` constructor.

    Returns:
        dict: with keys ['process', 'stdout', 'stderr'], where 'process' is the
        instance of the subprocess that was created; 'stdout' and 'stderr' are
        only included if they were set to :data:`subprocess.PIPE`.

    .. note:: If the output from 'stdout' and 'stderr' are too large, only the
      first 100 lines will be returned. Use parameter `nlines` to control output
      size.
    """
    from subprocess import Popen, PIPE
    if "stdout" not in kwargs:
        kwargs["stdout"] = PIPE
    if "stderr" not in kwargs:
        kwargs["stderr"] = PIPE
    kwargs["cwd"] = folder

    if venv is not None: # pragma: no cover No guarantee that virtual
                         # envs exist on testing machine.
        if isinstance(venv, string_types): 
            vargs = ["virtualenvwrapper_derive_workon_home"]
            vres = execute(vargs, path.abspath("."))
            prefix = path.join(vres["output"][0].strip(), venv, "bin")
        elif venv == True:
            import sys
            prefix = path.dirname(sys.executable)
        args[0] = path.join(prefix, args[0])

    from os import environ
    if env_vars is not None:
        oldvars = {}
        for name, val in env_vars.items():
            oldvars[name] = environ[name] if name in environ else None
            environ[name] = val
        
    msg.std("Executing `{}` in {}.".format(' '.join(args), folder), 2)
    pexec = Popen(' '.join(args), shell=True, executable="/bin/bash", **kwargs)
    
    if wait:
        from os import waitpid
        waitpid(pexec.pid, 0)

    if env_vars is not None:
        #Set the environment variables back to what they used to be.
        for name, val in oldvars.items():
            if val is None:
                del environ[name]
            else:
                environ[name] = val
        
    #Redirect the output and errors so that we don't pollute stdout.
    output = None
    if kwargs["stdout"] is PIPE:
        output = []
        for line in pexec.stdout:
            #Filter non fatal exceptions such as future warnings. A full list can be found here
            # https://docs.python.org/3/library/exepctions.html#exception-hierarchy
            if not ("FutureWarning" in line or "import" in line or "\x1b[0m" in line):
                output.append(line)
                if len(output) >= nlines:
                    break
        pexec.stdout.close()

    error = None
    if kwargs["stderr"] is PIPE:
        error = []
        for line in pexec.stderr:
            if errignore is None or errignore not in line:
                error.append(line)
            if len(error) >= nlines:
                break
        pexec.stderr.close()
        if printerr and len(error) > 0:
            msg.err(''.join(error))

    return {
        "process": pexec,
        "output": output,
        "error": error
    }    

def h5cat(files, target):
    """Concatenates a list of h5 AtomsList files into a single AtomsList.

    Args:
        files (list): of `str` file paths to combine.
        target (str): name/path of the output file that will include all of the
          combined files.
    """
    result = AtomsList()
    for fname in files:
        ilist = AtomsList(fname)
        result.extend(ilist)
    result.write(target)

def cat(files, target):
    """Combines the specified list of files into a single file.

    Args:
        files (list): of `str` file paths to combine.
        target (str): name/path of the output file that will include all of the
          combined files.
    """
    with open(target, 'w') as outfile:
        for fname in files:
            with open(fname) as infile:
                for line in infile:
                    outfile.write(line)

def symlink(target, source):
    """Creates a symbolic link from `source` to `target`.
    """
    from os import path, symlink, remove
    from matdb import msg
    if path.isfile(target) or path.islink(target):
        remove(target)
    elif path.isdir(target):
        msg.warn("Cannot auto-delete directory '{}' for symlinking.".format(target))
        return
    
    symlink(source, target)

def linecount(filename):
    """Counts the number of lines in file.

    Args:
        filename (str): full path to the file to count lines for.
    """
    if not path.isfile(filename):
        return 0
    
    i = 0
    with open(filename) as f:
        for i, l in enumerate(f):
            pass
    return i + 1

def dict_update(a, b):
    """Inserts keys and values from `b` into `a` if they don't already
    exist. This function performs this updated recursively for nested `dict`.

    .. warning:: This function modifies the variable `a`.
    """
    for k, v in b.items():
        if k not in a:
            a[k] = v
        elif isinstance(a[k], dict):
            dict_update(a[k], v)

def safe_update(obj, kv):
    """Updates the key-value pairs on `obj` only if they are not
    `None`.

    Args:
        obj: attributes will be set on this object according to the
          keys in `kv`.
        kv (dict): keys are target attribute names; values are desired
          values.
    """
    for k, v in kv.items():
        if hasattr(obj, k) and getattr(obj, k) is not None:
            continue
        setattr(obj, k, v)

def obj_update(obj, k, v, copy=True):
    """Updates a particular value in a set of nested objects.

    .. note:: If `copy=True`, a *copy* of the object will be
      manipulated, though it will only use `copy()`, not any deep
      copying.

    Args:
        obj: list or list of dict to update some sub-key on.
        k (str): a '.'-separated list of keys to traverse down to get
          to the value to set.
        v: value to set at the final key.
        copy (bool): when True, return a copy of the dictionary.
    """
    from copy import copy as ocopy
    chain = list(reversed(k.split('.')))
    result = ocopy(obj) if copy else obj
    target = obj

    if isinstance(target, list):
        firstkey = chain[-1]
        target = next(d for d in target if firstkey in d)
    
    while len(chain) > 1:
        key = chain.pop()
        target = (target[key] if isinstance(target, dict)
                  else getattr(target, chain.pop()))

    if isinstance(target, dict):
        target[chain[0]] = v
    else:
        setattr(target, chain[0], v)
        
    return result
        
def _get_reporoot():
    """Returns the absolute path to the repo root directory on the current
    system.
    """
    import matdb
    medpath = path.abspath(matdb.__file__)
    return path.dirname(path.dirname(medpath))

def relpath(s):
    """Returns the *repository-relative* path for the string `s`.

    Args:
        s (str): repository-relative path, see the examples.

    Examples:

        Suppose I have a repository at `/usr/opt/repo`, then:

        >>> relpath("./tests") == "/usr/opt/repo/tests"
        True
        >>> relpath("../other/docs") == "/usr/opt/other/docs"
        True
    """
    with chdir(reporoot):
        result = path.abspath(s)
    return result

def copyonce(src, dst):
    """Copies the specified file to the target *only* if it doesn't
    already exist.
    """
    if not path.isfile(dst):
        from shutil import copyfile
        copyfile(src, dst)

def compare_tree(folder, model):
    """Compares to directory trees to determine if they have the same
    contents. This does *not* compare the contents of each file, but rather just
    that the file exists.

    Args:
        folder (str): path to the root directory that has folders/files in the
          first level of `model`.
        model (dict): keys are either folder names or `__files__`. For folder
          names, :func:`compare_tree` is called recursively on the next level
          down. For files, the existing of each file is checked.
    """
    if "__files__" in model:
        for fname in model["__files__"]:
            assert path.isfile(path.join(folder, fname))

    for foldname, tree in model.items():
        if foldname == "__files__":# pragma: no cover
            continue

        target = path.join(folder, foldname)
        assert path.isdir(target)
        compare_tree(target, tree)

def which(program):
    """Tests whether the specified program is anywhere in the environment
    PATH so that it probably exists."""
    import os
    def is_exe(fpath):
        return os.path.isfile(fpath) and os.access(fpath, os.X_OK)

    fpath, fname = os.path.split(program)
    if fpath:
        if is_exe(program):
            return program
    else:
        for path in os.environ["PATH"].split(os.pathsep):
            path = path.strip('"')
            exe_file = os.path.join(path, program)
            if is_exe(exe_file):
                return exe_file

def touch(fpath):
    """Mimics the `touch` command in the unix to create an empty file with the
    given path.
    """
    import os
    with open(fpath, 'a'):
        os.utime(fpath, None)

def pgrid(options, ignore=None):
    """Creates a parameter grid over the specified options.

    .. note:: This function treats keys that end in `*` specially. When the key
      ends in `*`, the values in the specified list contribute to the cartesian
      product.

    Args:
        options (dict): key-value pairs to iterate across.
        ignore (list): of `str` keys to ignore in the options dict.

    Returns:
        tuple: `(grid, keys)` where grid is a list of tuples with a value for
        each key in `options` and keys is a listed of the keys in the order they
        appear in the tuples.
    """
    from itertools import product
    from collections import OrderedDict
    from operator import itemgetter

    #Sort the dict so that we get the same ordering of parameters in the
    #product.
    params = OrderedDict(sorted(options.items(), key=itemgetter(0)))
    values = []
    keys = []
    for k, v in params.items():
        if ignore is None or k in ignore:
            continue
        
        if k[-1] != '*':
            values.append([v])
        else:
            values.append(v)
        keys.append(k.strip('*'))
        
    grid = list(product(*values))
    return (grid, keys)

import pytz
from datetime import datetime
from six import string_types

epoch = datetime(1970,1,1, tzinfo=pytz.utc)
"""datetime.datetime: 1/1/1970 for encoding UNIX timestamps.
"""

def datetime_handler(x):
    """Prepares a :class:`datetime.datetime` for JSON serialization by turning
    it into the ISO format for time-zone sensitive data.

    Args:
        x (datetime.datetime): to be stringified.

    Returns:
        str: ISO format; `None` if `x` is not a date.
    """
    if isinstance(x, datetime):
        return x.isoformat()

def parse_date(v):
    """Parses the date from the specified single value or list of values.

    Args:
        v (str): string representation of the :class:`datetime` returned by
          :func:`datetime_handler`.
    """
    from dateutil import parser
    if isinstance(v, (list, tuple)):
        return [parse_date(vi) for vi in v]
    elif isinstance(v, string_types):
        return parser.parse(v)
    else:
        raise ValueError("Not a valid datetime string.")

def load_datetime(pairs):
    """Deserialize a JSON string with dates encoded by
    :func:`datetime_handler`.
    """
    d = {}
    for k, v in pairs:
        if isinstance(v, (list, tuple, string_types)):
            try:
                d[k] = parse_date(v)
            except ValueError:# pragma: no cover
                d[k] = v
        else:
            d[k] = v             
    return d

def getattrs(obj, chain):
    """Recursively gets attributes in a chain from object to object until the
    train terminates.

    Args:
        obj: to get attributes from.
        chain (str): of '.'-separated attribute names.

    Examples:

        Get the `energy` attribute of the `atoms` attribute of a database
          (`obj`).

        >>> getattrs(obj, "atoms.energy")
    """
    o = obj
    for attr in chain.split('.'):
        if isinstance(o, dict):
            o = o[attr]
        else:
            o = getattr(o, attr)
    return o
        
reporoot = _get_reporoot()
"""The absolute path to the repo root on the local machine.
"""

def slicer(obj, args):
    """Slices the object along the path defined in args.
    
    Args:
        obj (iterable): an object to be sliced or divided.
        args (iterable): the locations that the slices should be at.
    """
    from itertools import islice
    if not isinstance(args,(list,tuple)):
        msg.err("The slicer args must be a list or a tuple.")
        return
    result = []
    if len(args)%2==0:
        for a in range(0,len(args),2):
            for b, c in islice(((args[a],args[a+1]),),0,None,2):
                result.extend(obj[slice(b,c)])
    else:
        msg.err("Could not parse slice {} without start and stop values.".format(args))
    return result

def _py_execute(module, function, params):
    """Executes the specified function by importing it and then using `eval` on
    the exist parameter string given.

    Args:
        module (str): FQDN of the module in which `function` resides.
        function (str): name of the callable in `module` to execute.
        params (str): exact parameter string (including parentheses) to pass to
          the function call with `eval`.
    """
    from importlib import import_module
    module = import_module(module)
    call = getattr(module, function)

    xstr = "call{}".format(params)
    return eval(xstr)

def special_values(vs, seed=None):
    """Converts the specified special value string into its python
    representation. We allow the following "special" directives for
    parameter values:

    1. "linspace(start, stop, length)" calls the :func:`numpy.linspace` with the
       given parameters to produce the list of values for the grid search.
    2. "logspace(start, stop, length)" calls :func:`numpy.logspace` to produce
       the parameter list.
    3. "range(start, stop, step)" creates a range of numbers using the built-in
       python `range` iterator. It will have type `list`.
    4. "random:{id}(\*\*params)" draws samples from one of the distributions on
       :class:`numpy.random.RandomState`. `id` should be one of the instance
       methods for that distribution and `\*\*params` should be the exact python
       code you would pass to the method call.
    5. "distr:{id}(\*\*params)" draws samples from a discrete/continuous
       distribution in `scipy.stats`. `id` should be one of the distribution
       names in that module (which has a `rvs` method); `\*\*params` should be the
       exact python code would pass to the object constructor.

    Args:
        vs (str): special value string.

    """
    if vs is None or not isinstance(vs, string_types):
        return vs
    
    sdict = {
        "linspace": ("numpy", "linspace"),
        "logspace": ("numpy", "logspace"),
        "range": ("numpy", "arange"),
        "random:" : ("numpy.random", None),
        "distr:" : ("scipy.stats", None),
        "[": ("slicer",None)
    }

    #We allow for |nogs| to be appended if the person is just specifying weights
    #for each input value (for example).
    v = vs.replace("|nogs|", "")
    
    for k, f in sdict.items():
        if k in v:
            module, function = f
            rest = v[len(k):]
            if function is not None:
                result = _py_execute(module, function, rest)
            else:
                #We still need to determine the name of the callable.
                if k in ["random:","distr:"]:
                    first = rest.index('(')
                    caller = rest[:first]
                if k == "random:":
                    from numpy.random import RandomState
                    rs = RandomState(seed)
                    d = getattr(rs, caller)
                    result = eval("d{}".format(rest[first:]))
                elif k == "distr:":
                    result = _py_execute(module, caller, rest[first:])
                elif k== "[":
                    temp = eval(v)
                    result = slicer(range(1,max(temp)),temp)
            break
    else:
        result = v    
        
    return result

import collections

def special_functions(sf,values):
    """Converts the specified function value string into its python
    representation and evaluates it for each item in the values list. 
    We allow the following "special" directives for parameter values:

    1. "linalg:{id}" 'id' is an operation to be performed on a matrix 
        from the numpy.linalg package.
    2. "math:{id}" 'id' is an operation from the math package.
    3. "numpy:{id}" 'id' is any operation from numpy.

    Args:
        sf (str): special function string.
        values (list): a list that the function is to be applied to.

    .. note:: the value returned by the special function must be an integer or a float.
    """
    import numpy as np
    import math
    if sf is None or not isinstance(sf, (string_types,dict)):
        raise ValueError("The special function must be a string.")
    
    sdict = {
        "linalg": np.linalg,
        "math": math,
        "numpy": np,
    }

    result = []
    reshape = None
    if isinstance(sf, dict):
        modname, func = sf["func"].split(':')
        reshape = sf.get("reshape")
    else:
        modname, func = sf.split(':')

    if reshape is not None:
        arg = np.array(values).reshape(reshape)
    else:
        arg = values
        
    call = getattr(sdict[modname], func)
    return call(arg)
    
def is_number(s):
    """Determines if the given string is a number.
    
    Args:
        s (str): the string to checke.
    """
    
    try:
        float(s)
        return True
    except ValueError:
        pass
 
    try: # pragma: no cover
        import unicodedata
        unicodedata.numeric(s)
        return True
    except (TypeError, ValueError):
        pass
 
    return False
    
def is_nested(d):
    """Determines if a dictoinary is nested, i.e. contains another dictionary.

    Args:
        d (dict): dictionary to test.
    """
    for k, v in d.items():
        if k[-1] == '*':
            return True
        elif isinstance(v, dict) and is_nested(v):
            return True

    return False

def get_suffix(d, k, index, values):
    """Returns the suffix for the specified key in the dictionary that
    is creating a parameter grid.

    Args:
        d (dict): the dictionary being turned into a grid.
        k (str): the key in the dictionary.
        index (int): the index for the value (gets used as the default suffix).
        values (str, list, float): the value for the parameter.
    """
    from matdb.utility import special_functions
    nk = k[0:-1]
    suffix = "{0}_suffix".format(nk)
    ssuff = suffix + '*'
    
    if suffix in d and (isinstance(d[suffix], dict) or ':' in d[suffix]):
        keyval = special_functions(d[suffix], values)
    elif suffix in d and isinstance(suffix, six.string_types):
        keyval = d[suffix].format(values)
    elif ssuff in d:
        keyval = d[ssuff][index]
    else:
        keyval = index+1
    
    if isinstance(keyval, float):
        return "{0}-{1:.2f}".format(nk[:3], keyval)
    else:
        return "{0}-{1}".format(nk[:3], keyval)

def get_grid(d, suffices=None):
    """Recursively generates a grid of parameters from the dictionary of parameters
    that has duplicates or wildcars in it. 
    
    Args:
       d (dict): the dictionary to be turned into a grid.
       suffices (list): an optional list of suffices.
    
    Returns:
       A dictionary of (key: value) where the key is the suffix string for
       the parameters and the value are the exact parameters for each
       entry in the grid.
    """
    dcopy = d.copy()
    stack = [(dcopy, None)]
    result = {}
    
    if suffices is None:
        suffices = {k: v for k, v in d.items() if "suffix" in k[-8:]}
        for k in suffices:
            del dcopy[k]
    else:
        for k,v in d.items():
            if "suffix" in k[-8:]:
                suffices[k] = v
        for k in suffices:
            if k in dcopy:
                del dcopy[k]            
        
    while len(stack) > 0:
        oned, nsuffix = stack.pop()
        for k, v in sorted(oned.items()):
            if k[-1] == '*':
                nk = k[0:-1]                    
                for ival, value in enumerate(v):
                    suffix = get_suffix(suffices, k, ival, value)
                    dc = oned.copy()
                    del dc[k]
                    dc[nk] = value
                    compsuffix = suffix if nsuffix is None else '-'.join(map(str, (nsuffix, suffix)))
                    stack.append((dc, compsuffix))
                break
            elif isinstance(v, dict) and is_nested(v):
                blowup = get_grid(v, suffices)
                for rsuffix, entry in sorted(blowup.items()):
                    dc = oned.copy()
                    dc[k] = entry
                    compsuffix = rsuffix if nsuffix is None else '-'.join(map(str, (nsuffix, rsuffix)))
                    stack.append((dc, compsuffix))
                break
        else:
            result[nsuffix] = oned
            
    return result

class ParameterGrid(collections.MutableSet):
    """An ordered list of the paramater combinations for the database.
    Values are the suffixes of the combinations of parameters as
    tuples: e.g. (8, "dog", 1.2) for "dim", "animal", "temperature"
    ({"animal*": ["dog", "cat", "cow"], "dim*": [[],[],[]],
    "temperature": 1.2})
    Args:
        params (dict): the paramaters needed to build the database.
    
    Attributes:
        values (dict): keys are the suffix tuple and the values are the 
          actual values needed by the database.
        keys (list): the `str` names of the different parameters in
          the database.
    """

    def __init__(self, params):
        for k in ["root","parent","atoms"]:
            if k in params:
                params.pop(k)
        grid = get_grid(params)
        #add these items to the set.
        self.end = end = [] 
        end += [None, end, end]         # sentinel node for doubly linked list
        self.map = {}                   # key --> [key, prev, next]
        self.values = {}
        self.params = params
        for i, v in grid.items():
            if i is not None:
                self.add(i,v)
            
    def __len__(self):
        return len(self.map)

    def __contains__(self, key):
        return key in self.map

    def __getitem__(self, key):
        return self.values[key]
                        
    def add(self, key, value):
        """Adds key to the set if it is not already in the set.

        Args:
            key (tuple): Anything that could be added to the set.
            value (tuple): The actual values that the suffix's 
              correspond to.
        """
        if key not in self.map:
            end = self.end
            curr = end[1]
            curr[2] = end[1] = self.map[key] = [key, curr, end]
            self.values[key] = value
        else:
            msg.warn("The key {} already exists in the set, ignoring addition.".format(key))

    def discard(self, key):
        """Removes the key from the set.

        Args:
            key (tuple): An element of the set.
        """        
        if key in self.map:        
            key, prev, next = self.map.pop(key)
            prev[2] = next
            next[1] = prev
            self.values.pop(key,None)

    def __iter__(self):
        end = self.end
        curr = end[2]
        while curr is not end:
            if curr[0] is not None:
                yield curr[0]
            curr = curr[2]

    def pop(self, key):
        """Removes an element from the set.

        Args:
            key (tuple): An element of the set.
        """
        self.discard(key)
        return key

    def __repr__(self):
        if not self:
            return '%s()' % (self.__class__.__name__,)
        return '%s(%r)' % (self.__class__.__name__, list(self))

    def __eq__(self, other): 
        if isinstance(other, ParameterGrid):
            return len(self) == len(other) and list(self) == list(other)
        return set(self) == set(other) 

def is_uuid4(uuid_string):
    """Determines of the string passed in is a valid uuid4 string.
    """
    from uuid import UUID
    
    try:
        val = UUID(uuid_string, version=4)
    except:
        return False

    # If the uuid_string is a valid hex code, 
    # but an invalid uuid4,
    # the UUID.__init__ will convert it to a 
    # valid uuid4. This is bad for validation purposes.

    return val.hex == uuid_string.replace('-','')    

def dbcat(files, output, sources=None, docat=True, **params):
    """Constructs a new database file using a set of existing database files.

    .. note:: This function is important because it enforces reproducibility. It
      assigns a version number to the new database file and stores a config file
      with the specific details of how it was created.

    Args:
        files (list): of `str` paths to files to combine to create the new
          file.
        sources (list): of `str` sources as a reference for a created file.
        output (str): path to the file to write the combined files to.
        docat (bool): when True, perform the concatenation; otherwise, just
          create the config file.
        params (dict): key-value pairs that characterize *how* the database was
          created using the source files.
    """
    from uuid import uuid4
    from datetime import datetime
    from matdb import __version__
    from matdb.database.utility import dbconfig
    import json
    
    confpath = output + ".json"
    config = {
        "version": str(uuid4()),
        "sources": [],
        "timestamp": datetime.utcnow(),
        "matdb": __version__
    }
    if sources is None:
        for dbpath in files:
            _dbconf = dbconfig(dbpath)
            config["sources"].append((dbpath, _dbconf.get("version")))
    else:
        config["sources"] = sources

    config.update(params)

    try:
        with open(confpath, 'w') as f:
            json.dump(config, f, default=datetime_handler)

        if docat:
            if len(files) > 1 or (len(files) == 1 and files[0] != output):
                if path.splitext(output)[1] == ".h5":
                    h5cat(files, output)
                else:
                    cat(files, output)
    except:
        from os import remove
        remove(confpath)                

def convert_dict_to_str(dct):
    """Recursively converts a dictionary to a string.

    Args:
        dct (dict): the dictionary to be converted.

    Returns:
        A string of the dictionaries values.
    """

    dict_str = ''
    for key, val in sorted(dct.items()):
        if isinstance(val,dict):
            dict_str += "'%s':'%s';"%(key,convert_dict_to_str(val))
        else:
            dict_str += "'%s':'%s';"%(key,val)

    return dict_str

def check_deps():
    """Checks that the needed dependencies have been installed and that
    they were all installed by pip.

    Returns:
        A dictionary of the dependencies and their version numbers.
    """

    req_pckgs = required_packages()    
    versions = {}
    instld_pckgs = [l.strip() for l in execute(["pip freeze"], ".", venv=True)["output"]]

    for pkg in instld_pckgs:
        if "==" in pkg:
            name, version = pkg.strip().split("==")
        else:
            name, version = pkg, None
        if name in req_pckgs:
            count = version.count(".")
            if version is not None and (count in [1,2,3] and ("/" not in version
                                                              and ":" not in version
                                                              and  "-" not in version
                                                              and ".com" not in version)):
                versions[name] = version
                req_pckgs.remove(name)
            else: #pragma: no cover There won't be locally installed
                  #packages on the test machines.
                msg.err("Cannot run `matdb` with locally installed package {} "
                        "as it would not be reproducable.".format(pkg))
    if len(req_pckgs) >= 1:
        for pkg in req_pckgs:
            msg.err("Could not find required package {} in environment.".format(pkg))

    return versions

def required_packages():
    """Returns the list of required packages for matdb. These have to be
    hard coded before each commit.
    """

    return ["ase", "beautifulsoup4", "certifi",
            "chardet", "cycler", "h5py", "html5lib", "idna", "matplotlib", "mpld3",
            "numpy", "phenum", "phonopy", "pyparsing", "python-dateutil", "pytz",
            "PyYAML", "requests", "six", "subprocess32", "termcolor",
            "tqdm", "urllib3", "webencodings", "lazy-import", "seekpath"]
<|MERGE_RESOLUTION|>--- conflicted
+++ resolved
@@ -1,6 +1,5 @@
 """Utility functions for interacting with file system, shell, etc.
 """
-<<<<<<< HEAD
 import collections
 from collections import OrderedDict
 from contextlib import contextmanager
@@ -25,9 +24,6 @@
 from operator import itemgetter
 import pytz
 import six
-=======
-from os import path
->>>>>>> 952df53f
 from six import string_types
 from matdb import msg
 import six
@@ -37,11 +33,8 @@
 import sys
 from contextlib import contextmanager
 from matdb.atoms import AtomsList
-<<<<<<< HEAD
 from matdb.database.utility import dbconfig
 # from matdb.utility import special_functions
-=======
->>>>>>> 952df53f
 
 @contextmanager
 def redirect_stdout(new_target):
@@ -134,7 +127,7 @@
 
     if venv is not None: # pragma: no cover No guarantee that virtual
                          # envs exist on testing machine.
-        if isinstance(venv, string_types): 
+        if isinstance(venv, string_types):
             vargs = ["virtualenvwrapper_derive_workon_home"]
             vres = execute(vargs, path.abspath("."))
             prefix = path.join(vres["output"][0].strip(), venv, "bin")
@@ -149,10 +142,10 @@
         for name, val in env_vars.items():
             oldvars[name] = environ[name] if name in environ else None
             environ[name] = val
-        
+
     msg.std("Executing `{}` in {}.".format(' '.join(args), folder), 2)
     pexec = Popen(' '.join(args), shell=True, executable="/bin/bash", **kwargs)
-    
+
     if wait:
         from os import waitpid
         waitpid(pexec.pid, 0)
@@ -164,7 +157,7 @@
                 del environ[name]
             else:
                 environ[name] = val
-        
+
     #Redirect the output and errors so that we don't pollute stdout.
     output = None
     if kwargs["stdout"] is PIPE:
@@ -194,7 +187,7 @@
         "process": pexec,
         "output": output,
         "error": error
-    }    
+    }
 
 def h5cat(files, target):
     """Concatenates a list of h5 AtomsList files into a single AtomsList.
@@ -234,7 +227,7 @@
     elif path.isdir(target):
         msg.warn("Cannot auto-delete directory '{}' for symlinking.".format(target))
         return
-    
+
     symlink(source, target)
 
 def linecount(filename):
@@ -245,7 +238,7 @@
     """
     if not path.isfile(filename):
         return 0
-    
+
     i = 0
     with open(filename) as f:
         for i, l in enumerate(f):
@@ -301,7 +294,7 @@
     if isinstance(target, list):
         firstkey = chain[-1]
         target = next(d for d in target if firstkey in d)
-    
+
     while len(chain) > 1:
         key = chain.pop()
         target = (target[key] if isinstance(target, dict)
@@ -311,9 +304,9 @@
         target[chain[0]] = v
     else:
         setattr(target, chain[0], v)
-        
+
     return result
-        
+
 def _get_reporoot():
     """Returns the absolute path to the repo root directory on the current
     system.
@@ -427,13 +420,13 @@
     for k, v in params.items():
         if ignore is None or k in ignore:
             continue
-        
+
         if k[-1] != '*':
             values.append([v])
         else:
             values.append(v)
         keys.append(k.strip('*'))
-        
+
     grid = list(product(*values))
     return (grid, keys)
 
@@ -485,7 +478,7 @@
             except ValueError:# pragma: no cover
                 d[k] = v
         else:
-            d[k] = v             
+            d[k] = v
     return d
 
 def getattrs(obj, chain):
@@ -510,14 +503,14 @@
         else:
             o = getattr(o, attr)
     return o
-        
+
 reporoot = _get_reporoot()
 """The absolute path to the repo root on the local machine.
 """
 
 def slicer(obj, args):
     """Slices the object along the path defined in args.
-    
+
     Args:
         obj (iterable): an object to be sliced or divided.
         args (iterable): the locations that the slices should be at.
@@ -578,7 +571,7 @@
     """
     if vs is None or not isinstance(vs, string_types):
         return vs
-    
+
     sdict = {
         "linspace": ("numpy", "linspace"),
         "logspace": ("numpy", "logspace"),
@@ -591,7 +584,7 @@
     #We allow for |nogs| to be appended if the person is just specifying weights
     #for each input value (for example).
     v = vs.replace("|nogs|", "")
-    
+
     for k, f in sdict.items():
         if k in v:
             module, function = f
@@ -615,18 +608,18 @@
                     result = slicer(range(1,max(temp)),temp)
             break
     else:
-        result = v    
-        
+        result = v
+
     return result
 
 import collections
 
 def special_functions(sf,values):
     """Converts the specified function value string into its python
-    representation and evaluates it for each item in the values list. 
+    representation and evaluates it for each item in the values list.
     We allow the following "special" directives for parameter values:
 
-    1. "linalg:{id}" 'id' is an operation to be performed on a matrix 
+    1. "linalg:{id}" 'id' is an operation to be performed on a matrix
         from the numpy.linalg package.
     2. "math:{id}" 'id' is an operation from the math package.
     3. "numpy:{id}" 'id' is any operation from numpy.
@@ -641,7 +634,7 @@
     import math
     if sf is None or not isinstance(sf, (string_types,dict)):
         raise ValueError("The special function must be a string.")
-    
+
     sdict = {
         "linalg": np.linalg,
         "math": math,
@@ -660,32 +653,32 @@
         arg = np.array(values).reshape(reshape)
     else:
         arg = values
-        
+
     call = getattr(sdict[modname], func)
     return call(arg)
-    
+
 def is_number(s):
     """Determines if the given string is a number.
-    
+
     Args:
         s (str): the string to checke.
     """
-    
+
     try:
         float(s)
         return True
     except ValueError:
         pass
- 
+
     try: # pragma: no cover
         import unicodedata
         unicodedata.numeric(s)
         return True
     except (TypeError, ValueError):
         pass
- 
+
     return False
-    
+
 def is_nested(d):
     """Determines if a dictoinary is nested, i.e. contains another dictionary.
 
@@ -714,7 +707,7 @@
     nk = k[0:-1]
     suffix = "{0}_suffix".format(nk)
     ssuff = suffix + '*'
-    
+
     if suffix in d and (isinstance(d[suffix], dict) or ':' in d[suffix]):
         keyval = special_functions(d[suffix], values)
     elif suffix in d and isinstance(suffix, six.string_types):
@@ -723,7 +716,7 @@
         keyval = d[ssuff][index]
     else:
         keyval = index+1
-    
+
     if isinstance(keyval, float):
         return "{0}-{1:.2f}".format(nk[:3], keyval)
     else:
@@ -731,12 +724,12 @@
 
 def get_grid(d, suffices=None):
     """Recursively generates a grid of parameters from the dictionary of parameters
-    that has duplicates or wildcars in it. 
-    
+    that has duplicates or wildcars in it.
+
     Args:
        d (dict): the dictionary to be turned into a grid.
        suffices (list): an optional list of suffices.
-    
+
     Returns:
        A dictionary of (key: value) where the key is the suffix string for
        the parameters and the value are the exact parameters for each
@@ -745,7 +738,7 @@
     dcopy = d.copy()
     stack = [(dcopy, None)]
     result = {}
-    
+
     if suffices is None:
         suffices = {k: v for k, v in d.items() if "suffix" in k[-8:]}
         for k in suffices:
@@ -756,13 +749,13 @@
                 suffices[k] = v
         for k in suffices:
             if k in dcopy:
-                del dcopy[k]            
-        
+                del dcopy[k]
+
     while len(stack) > 0:
         oned, nsuffix = stack.pop()
         for k, v in sorted(oned.items()):
             if k[-1] == '*':
-                nk = k[0:-1]                    
+                nk = k[0:-1]
                 for ival, value in enumerate(v):
                     suffix = get_suffix(suffices, k, ival, value)
                     dc = oned.copy()
@@ -781,7 +774,7 @@
                 break
         else:
             result[nsuffix] = oned
-            
+
     return result
 
 class ParameterGrid(collections.MutableSet):
@@ -792,9 +785,9 @@
     "temperature": 1.2})
     Args:
         params (dict): the paramaters needed to build the database.
-    
+
     Attributes:
-        values (dict): keys are the suffix tuple and the values are the 
+        values (dict): keys are the suffix tuple and the values are the
           actual values needed by the database.
         keys (list): the `str` names of the different parameters in
           the database.
@@ -806,7 +799,7 @@
                 params.pop(k)
         grid = get_grid(params)
         #add these items to the set.
-        self.end = end = [] 
+        self.end = end = []
         end += [None, end, end]         # sentinel node for doubly linked list
         self.map = {}                   # key --> [key, prev, next]
         self.values = {}
@@ -814,7 +807,7 @@
         for i, v in grid.items():
             if i is not None:
                 self.add(i,v)
-            
+
     def __len__(self):
         return len(self.map)
 
@@ -823,13 +816,13 @@
 
     def __getitem__(self, key):
         return self.values[key]
-                        
+
     def add(self, key, value):
         """Adds key to the set if it is not already in the set.
 
         Args:
             key (tuple): Anything that could be added to the set.
-            value (tuple): The actual values that the suffix's 
+            value (tuple): The actual values that the suffix's
               correspond to.
         """
         if key not in self.map:
@@ -845,8 +838,8 @@
 
         Args:
             key (tuple): An element of the set.
-        """        
-        if key in self.map:        
+        """
+        if key in self.map:
             key, prev, next = self.map.pop(key)
             prev[2] = next
             next[1] = prev
@@ -874,27 +867,27 @@
             return '%s()' % (self.__class__.__name__,)
         return '%s(%r)' % (self.__class__.__name__, list(self))
 
-    def __eq__(self, other): 
+    def __eq__(self, other):
         if isinstance(other, ParameterGrid):
             return len(self) == len(other) and list(self) == list(other)
-        return set(self) == set(other) 
+        return set(self) == set(other)
 
 def is_uuid4(uuid_string):
     """Determines of the string passed in is a valid uuid4 string.
     """
     from uuid import UUID
-    
+
     try:
         val = UUID(uuid_string, version=4)
     except:
         return False
 
-    # If the uuid_string is a valid hex code, 
+    # If the uuid_string is a valid hex code,
     # but an invalid uuid4,
-    # the UUID.__init__ will convert it to a 
+    # the UUID.__init__ will convert it to a
     # valid uuid4. This is bad for validation purposes.
 
-    return val.hex == uuid_string.replace('-','')    
+    return val.hex == uuid_string.replace('-','')
 
 def dbcat(files, output, sources=None, docat=True, **params):
     """Constructs a new database file using a set of existing database files.
@@ -918,7 +911,7 @@
     from matdb import __version__
     from matdb.database.utility import dbconfig
     import json
-    
+
     confpath = output + ".json"
     config = {
         "version": str(uuid4()),
@@ -947,7 +940,7 @@
                     cat(files, output)
     except:
         from os import remove
-        remove(confpath)                
+        remove(confpath)
 
 def convert_dict_to_str(dct):
     """Recursively converts a dictionary to a string.
@@ -976,7 +969,7 @@
         A dictionary of the dependencies and their version numbers.
     """
 
-    req_pckgs = required_packages()    
+    req_pckgs = required_packages()
     versions = {}
     instld_pckgs = [l.strip() for l in execute(["pip freeze"], ".", venv=True)["output"]]
 
@@ -1012,4 +1005,4 @@
             "chardet", "cycler", "h5py", "html5lib", "idna", "matplotlib", "mpld3",
             "numpy", "phenum", "phonopy", "pyparsing", "python-dateutil", "pytz",
             "PyYAML", "requests", "six", "subprocess32", "termcolor",
-            "tqdm", "urllib3", "webencodings", "lazy-import", "seekpath"]
+            "tqdm", "urllib3", "webencodings", "lazy-import", "seekpath"]