--- conflicted
+++ resolved
@@ -913,18 +913,10 @@
             name, version = pkg, None
         if name in req_pckgs:
             count = version.count(".")
-<<<<<<< HEAD
             if version is not None and (count in [1,2,3] and ("/" not in version
                                                               and ":" not in version
                                                               and  "-" not in version
                                                               and ".com" not in version)):
-=======
-            if (version is not None and (version.count(".") == 2 or
-                                         version.count(".") == 3) and ("/" not in version
-                                                                       and ":" not in version
-                                                                       and  "-" not in version
-                                                                       and ".com" not in version)):
->>>>>>> a12dcada
                 versions[name] = version
                 req_pckgs.remove(name)
             else: #pragma: no cover There won't be locally installed
@@ -942,11 +934,7 @@
     hard coded before each commit.
     """
 
-<<<<<<< HEAD
     return ["ase", "beautifulsoup4", "certifi",
-=======
-    return ["ase", "backports.functools-lru-cache", "beautifulsoup4", "certifi",
->>>>>>> a12dcada
             "chardet", "cycler", "h5py", "html5lib", "idna", "matplotlib", "mpld3",
             "numpy", "phenum", "phonopy", "pyparsing", "python-dateutil", "pytz",
             "PyYAML", "requests", "six", "subprocess32", "termcolor",
