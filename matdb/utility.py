--- conflicted
+++ resolved
@@ -509,13 +509,8 @@
         else:
             o = getattr(o, attr)
     return o
-<<<<<<< HEAD
-
-reporoot = _get_reporoot()
-=======
-        
+
 reporoot = None
->>>>>>> d6eb4325
 """The absolute path to the repo root on the local machine.
 """
 _get_reporoot()
