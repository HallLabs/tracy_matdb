import pytest

@pytest.fixture(scope="session", autouse=True)
def stubs(request, tmpdir_factory):
    #We need to hack $PATH so that `vasp` and `module` point to the unit testing
    #stubs that we created.
    from os import path, pathsep, environ
    from matdb.utility import which, symlink, touch
    stubs = {
        "vasp": "matdb_vasp.py",
        "module": "matdb_module.py",
        "sbatch": "matdb_sbatch.py",
        "getKPoints": "matdb_getkpoints.py"
    }

    #Validate the existence of installed stub scripts in the python path.
    binpaths = {}
    for name, xstub in stubs.items():
        binpath = which(xstub)
        if binpath is None:
            emsg = "Cannot find `{0}` stub for unit testing.".format(name)
            raise EnvironmentError(emsg)
        binpaths[name] = binpath

    #Create a new temporary directory as part of the unit test; create symlinks
    #in the directory to the stubs and hack the path to look in that directory
    #first.
    stubpath = str(tmpdir_factory.mktemp("stubs"))
    for name, xstub in stubs.items():
        lpath = path.join(stubpath, name)
        symlink(lpath, binpaths[name])
        
    environ["PATH"] = stubpath + pathsep + environ["PATH"]

    from matdb.utility import execute, touch
    xres = execute(["module", "load", "mkl/*"], stubpath)
    assert path.isfile(path.join(stubpath, ".matdb.module"))
    xres = execute(["sbatch", "-c", "pwd"], stubpath)
    assert xres["output"] == []
<<<<<<< HEAD
    assert xres["error"][2].strip() == "Failed to submit"
=======
    # assert xres["error"][0].strip() == "Failed to submit"
>>>>>>> 511cbaff
    symlink(stubpath+"/sbatch.sh",stubpath+"/sbatch")
    xres = execute(["sbatch", stubpath+"/sbatch.sh"], stubpath)
    temp = xres["output"][-1].strip().split()[0:3]
    assert ' '.join(temp) == "Submitted batch job"
<<<<<<< HEAD
   # assert xres["error"] == []
=======
    # assert xres["error"] == []
>>>>>>> 511cbaff

    touch(path.join(stubpath, "PRECALC"))
    xres = execute(["getKPoints"], stubpath)
    assert path.isfile(path.join(stubpath, "KPOINTS"))
    xres = execute(["vasp"], stubpath)
    assert path.isfile(path.join(stubpath, "CONTCAR"))
    
    def restore():
        paths = environ["PATH"].split(pathsep)
        #Make sure that we actually added our temporary directory to the path.
        assert paths[0] == stubpath
        environ["PATH"] = pathsep.join(paths[1:])
    request.addfinalizer(restore)
    
    return stubpath

@pytest.fixture
def paper():
    """Returns a search query that mimics the one shown in the paper
    for electrically-insulating heat sinks.
    """
    import aflow
    import aflow.keywords as kw
    result = aflow.search(batch_size=20
        ).select(kw.agl_thermal_conductivity_300K
        ).filter(kw.Egap > 6).orderby(kw.agl_thermal_conductivity_300K, True)

    #Let's pre-fill the responses from the saved JSON files so that the tests
    #run faster *and* so that the results are predictable.
    import json
    result._N = 912
    
    n = -1
    with open("tests/files/aflow/data.json") as f:
        response = json.loads(f.read())
        result.responses[n] = response

    return result[0:20]<|MERGE_RESOLUTION|>--- conflicted
+++ resolved
@@ -37,20 +37,12 @@
     assert path.isfile(path.join(stubpath, ".matdb.module"))
     xres = execute(["sbatch", "-c", "pwd"], stubpath)
     assert xres["output"] == []
-<<<<<<< HEAD
-    assert xres["error"][2].strip() == "Failed to submit"
-=======
     # assert xres["error"][0].strip() == "Failed to submit"
->>>>>>> 511cbaff
     symlink(stubpath+"/sbatch.sh",stubpath+"/sbatch")
     xres = execute(["sbatch", stubpath+"/sbatch.sh"], stubpath)
     temp = xres["output"][-1].strip().split()[0:3]
     assert ' '.join(temp) == "Submitted batch job"
-<<<<<<< HEAD
-   # assert xres["error"] == []
-=======
     # assert xres["error"] == []
->>>>>>> 511cbaff
 
     touch(path.join(stubpath, "PRECALC"))
     xres = execute(["getKPoints"], stubpath)
