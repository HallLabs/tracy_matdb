--- conflicted
+++ resolved
@@ -6,18 +6,6 @@
   - 'Ag'
 # If the POTCAR names are non-standard, include the *suffix* after the
 # element name here.
-<<<<<<< HEAD
-=======
-potcars:
-  directory: './tests/vasp'
-  xc: 'PBE'
-  versions:
-    Ag: '02Apr2005'
-    Pd: '28Jan2005'
-  setups:
-    Ag: '_pv'
-    Pd: '_pv'
->>>>>>> 952df53f
 # Directory in which the database folder system will be created.
 root: '~/temp/AgPd'
 venv: 'matdb-dev'
@@ -53,7 +41,19 @@
         nconfigs: 10
         sizes: [1,4]
         ran_seed: 10
-<<<<<<< HEAD
+        calculator:
+          name: Vasp
+          nsw: 1
+          pp: 'pbe'
+          kpoints:
+            method: 'mueller'
+            mindistance: 30
+          versions:
+            Ag: '02Apr2005'
+            Pd: '28Jan2005'
+          setups:
+            Ag: '_pv'
+            Pd: '_pv'
 
 calculator:
   name: Vasp
@@ -90,12 +90,3 @@
           species:
             - "Ag"
             - "Pd"
-=======
-        calculator:
-          name: Vasp
-          nsw: 1
-          pp: 'pbe'
-          kpoints:
-            method: 'mueller'
-            mindistance: 30
->>>>>>> 952df53f
