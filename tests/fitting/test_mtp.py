"""Tests fitting using legacy databases.
"""
import pytest
import json

import warnings
warnings.filterwarnings("ignore")

@pytest.fixture()
def mtpdb(tmpdir):
    from matdb.utility import relpath, reporoot, copyonce
    from matdb.database import Controller
    from os import mkdir, path

    target = relpath("./tests/mtp/CoWV.yml")
    dbdir = str(tmpdir.join("mlp_tests"))
    mkdir(dbdir)
    copyonce(target, path.join(dbdir, "matdb.yml"))
    target = path.join(dbdir,"matdb")

    cntrl = Controller(target, tmpdir=dbdir)

    return cntrl

def test_prot_to_cfg():
    """Tests the conversion of a prototype structure to a cfg file.
    """
    from matdb.fitting.mtp import _prot_to_cfg
    from matdb.utility import _get_reporoot, touch, chdir
    from os import path, remove
    import tarfile

    template_root = path.join(_get_reporoot(), "matdb", "templates")
    if not path.isdir(path.join(template_root, "uniqueUnaries")):
        with chdir(template_root):
            tarf = "prototypes.tar.gz"
            tar = tarfile.open(tarf, "r:gz")
            tar.extractall()
            tar.close()
    source = path.join(template_root, "uniqueUnaries", "A10_POSCAR.orig")
    species = ["Al"]
    relax_file = "relax.cfg"
    type_map = {0:0}
    root = "."
    min_atoms = 1
    max_atoms = None

    touch(relax_file)
    _prot_to_cfg(source, species, relax_file, type_map, root, min_atoms, max_atoms)

    assert path.isfile(relax_file)

    lc = 0
    with open(relax_file, "r") as f:
        for line in f:
            lc += 1

    assert lc == 12

    source = path.join(template_root, "uniqueBinaries", "b31_POSCAR.orig")
    species = ["Al", "Cu"]
    relax_file = "relax.cfg"
    type_map = {0:0, 1:1}
    root = "."
    min_atoms = 1
    max_atoms = 4
    _prot_to_cfg(source, species, relax_file, type_map, root, min_atoms, max_atoms)
    
    lc = 0
    with open(relax_file, "r") as f:
        for line in f:
            lc += 1

    assert lc == 12

    remove(relax_file)

def test_create_to_relax():
    """Tests the creation of the to_relax_file.
    """
    from matdb.fitting.mtp import create_to_relax
    from matdb.utility import _get_reporoot
    from os import remove, path
    import shutil

    template_root = path.join(_get_reporoot(), "matdb", "templates")
    if path.isdir(path.join(template_root, "uniqueUnaries")):
        shutil.rmtree(path.join(template_root, "uniqueUnaries"), ignore_errors=True)
        shutil.rmtree(path.join(template_root, "uniqueBinaries"), ignore_errors=True)
        shutil.rmtree(path.join(template_root, "uniqueTernaries"), ignore_errors=True)
        
    
    setup_args = {}
    target = "to-relax.cfg"
    setup_args["phenum_args"] = {"config":"t", "species": ["Al", "Cu"],  "structures": "all",
                          "debug": False, "example": False, "displace":0.0, 
                          "mink":True, "outfile":target, "verbose": None, 
                          "rattle":0.0, "mapping": None}
    setup_args["species"] = ["Al", "Cu"]
    setup_args["crystals"] = ["fcc"]
    setup_args["min_atoms"] = 1
    setup_args["max_atoms"] = 2
    setup_args["root"] = "."

    create_to_relax(setup_args)

    struct_count = 0
    with open(target,"r") as f:
        for line in f:
            if "BEGIN_CFG" in line:
                struct_count += 1

    assert struct_count == 4
    remove(target)

    setup_args["crystals"] = ["fcc", "prototypes"]
    create_to_relax(setup_args)

    struct_count = 0
    with open(target,"r") as f:
        for line in f:
            if "BEGIN_CFG" in line:
                struct_count += 1
    
    assert struct_count == 138
    remove(target)

def test_is_float():
    """Tests the is_float function.
    """

    from matdb.fitting.mtp import _is_float

    assert _is_float("0.0")
    assert _is_float(1.0)
    assert _is_float(1)
    assert _is_float("1")
    assert not _is_float("stuff")

def test_relax_ini(mtpdb):
    """Tests the setting of the relax_ini settings.
    """

    mtpfit = mtpdb.trainers.fits['CoWV_mtp'].sequences['CoWV_mtp'].steps['mtp']
    relaxargs = {}
    mtpfit._set_relax_ini(relaxargs)
    assert mtpfit.relax_ini["calc_efs"] == "TRUE"
    assert mtpfit.relax_ini["efs_ignore"] == "FALSE"
    assert mtpfit.relax_ini["active_learn"] == "TRUE"
    assert mtpfit.relax_ini["fit_setting"] == "FALSE"
    assert mtpfit.relax_ini["site_weight"] == "0.0"
    assert mtpfit.relax_ini["energy_weight"] == "1.0"
    assert mtpfit.relax_ini["force_weight"] == "0.001"
    assert mtpfit.relax_ini["stress_weight"] == "0.0001"
    assert mtpfit.relax_ini["extrap_threshold"] == "2.0"
    assert mtpfit.relax_ini["threshold_break"] == "10.0"

    relaxargs["calc-efs"] = "FALSE"
    relaxargs["efs-ignore"] = "TRUE"
    relaxargs["active-learn"] = "FALSE"
    relaxargs["fit"] = "TRUE"
    relaxargs["site-weight"] = "2.0"
    relaxargs["energy-weight"] = "2.0"
    relaxargs["force-weight"] = "0.1"
    relaxargs["stress-weight"] = "0.1"
    relaxargs["threshold"] = "0.1"
    relaxargs["threshold-break"] = "0.1"
    mtpfit._set_relax_ini(relaxargs)
    assert mtpfit.relax_ini["calc_efs"] == "FALSE"
    assert mtpfit.relax_ini["efs_ignore"] == "TRUE"
    assert mtpfit.relax_ini["active_learn"] == "FALSE"
    assert mtpfit.relax_ini["fit_setting"] == "TRUE"
    assert mtpfit.relax_ini["site_weight"] == "2.0"
    assert mtpfit.relax_ini["energy_weight"] == "2.0"
    assert mtpfit.relax_ini["force_weight"] == "0.1"
    assert mtpfit.relax_ini["stress_weight"] == "0.1"
    assert mtpfit.relax_ini["extrap_threshold"] == "0.1"
    assert mtpfit.relax_ini["threshold_break"] == "0.1"

    relaxargs["calc-efs"] = "1.0"
    relaxargs["stress-weight"] = "stuff"
    mtpfit._set_relax_ini(relaxargs)
    assert mtpfit.relax_ini["calc_efs"] == "TRUE"
    assert mtpfit.relax_ini["stress_weight"] == "0.0001"

def test_set_local_attributes(mtpdb):
    """Tests the initialization of the mtp potenital fitter.
    """

    mtpfit = mtpdb.trainers.fits['CoWV_mtp'].sequences['CoWV_mtp'].steps['mtp']
    mtpargs = {}
    mtpfit._set_local_attributes(mtpargs)
    assert mtpfit.relax_args == {}
    assert mtpfit.train_args == {}
    assert mtpfit.relax_min_atoms == 1
    assert mtpfit.relax_max_atoms is None
    assert mtpfit.grade_args == {}
    assert mtpfit.select_args == {}
    assert mtpfit.use_mpi
    assert mtpfit.ran_seed == 0
    assert not mtpfit.use_unrelaxed
    assert mtpfit.crystals_to_relax == ["sc", "fcc", "bcc", "hcp", "prototypes"]

    mtpargs["relax_ini"] = {"threshold_break": "1.0"}
    mtpargs["relax"] = {"stress-tolerance": 0.1}
    mtpargs["ran_seed"] = 1
    mtpargs["train"] = {"max-iter": 10}
    mtpargs["smallest_relax_cell"] = 2
    mtpargs["largest_relax_cell"] = 3
    mtpargs["calc-grade"] = {"nbh-weight": 10}
    mtpargs["select"] = {"nbh-weight": 10}
    mtpargs["use_mpi"] = "False"
    mtpargs["use_unrelaxed"] = "True"
    mtpargs["crystals_to_relax"] = ["sc", "bcc"]
    mtpfit._set_local_attributes(mtpargs)
    assert mtpfit.relax_args == {"stress-tolerance": 0.1}
    assert mtpfit.train_args == {"max-iter": 10}
    assert mtpfit.relax_min_atoms == 2
    assert mtpfit.relax_max_atoms == 3
    assert mtpfit.grade_args == {"nbh-weight": 10}
    assert mtpfit.select_args == {"nbh-weight": 10}
    assert not mtpfit.use_mpi
    assert mtpfit.ran_seed == 1
    assert mtpfit.use_unrelaxed
    assert mtpfit.crystals_to_relax == ["sc", "bcc"]

    mtpargs["smallest_relax_cell"] = 4
    mtpargs["largest_relax_cell"] = 3
    with pytest.raises(ValueError):
        mtpfit._set_local_attributes(mtpargs)

    mtpargs["smallest_relax_cell"] = 4
    mtpargs["largest_relax_cell"] = -1
    with pytest.raises(ValueError):
        mtpfit._set_local_attributes(mtpargs)

    mtpargs["smallest_relax_cell"] = -1
    mtpargs["largest_relax_cell"] = None
    with pytest.raises(ValueError):
        mtpfit._set_local_attributes(mtpargs)
    
def test_init(mtpdb):
    """Tests the __init__ function.
    """
    from os import path

    mtpfit = mtpdb.trainers.fits['CoWV_mtp'].sequences['CoWV_mtp'].steps['mtp']
    with open(path.join(mtpfit.root, "status.txt"), "w+") as f:
        f.write("done 1 0")

    assert mtpfit.iter_status is None
        
    mtpargs = {}
    mtpfit.__init__(controller=mtpfit.controller, dbs=mtpfit._dbs,
                    execution=mtpfit.execution, split=mtpfit.split, root=mtpfit.root,
                    parent=mtpfit.parent, dbfilter=mtpfit.dbfilter, **mtpargs)

    #it should changed to "train" in order to auto-transit to next cell iteration
    assert mtpfit.iter_status == "train"
    assert not mtpfit.ready()


def test_make_input_files(mtpdb):
    """Tests the creation of various input files.
    """
    from os import path, mkdir
    from matdb.utility import touch, _get_reporoot, copyonce
    from matdb.atoms import Atoms

    mtpfit = mtpdb.trainers.fits['CoWV_mtp'].sequences['CoWV_mtp'].steps['mtp']
    touch(path.join(mtpfit.root, "to-relax.cfg"))
    mtpfit._make_pot_initial()

    assert path.isfile(path.join(mtpfit.root, "pot.mtp"))

    with open(path.join(mtpfit.root, "pot.mtp"), "r") as f:
        for line in f:
            assert not "{{" in line and not "}}" in line

    mtpfit._make_relax_ini()
    assert path.isfile(path.join(mtpfit.root, "relax.ini"))
    with open(path.join(mtpfit.root, "relax.ini"), "r") as f:
        for line in f:
            assert not "{{" in line and not "}}" in line

    mtpfit._setup_to_relax_cfg()
    assert path.isfile(path.join(mtpfit.root, "to_relax.json"))

    with open(path.join(mtpfit.root, "to_relax.json")) as f:
        to_relax_dict = json.load(f)

    assert to_relax_dict["phenum_args"] == {"config":"t", "species":mtpfit.species,
                                            "structures": "all", "debug": False, 
                                            "example": False, "displace":0.0, "mink":True,
                                            "outfile":path.join(mtpfit.root,"to-relax.cfg"),
                                            "verbose": None, "rattle":0.0, 
                                            "mapping": None}
    assert to_relax_dict["crystals"] == mtpfit.crystals_to_relax
    assert to_relax_dict["species"] == mtpfit.species
    assert to_relax_dict["min_atoms"] == mtpfit.relax_min_atoms
    assert to_relax_dict["max_atoms"] == mtpfit.relax_max_atoms
    assert to_relax_dict["root"] == mtpfit.root
    
    mtpfit.species = ["Co", "Ni", "Ti", "W", "Li"]

    assert mtpfit._setup_to_relax_cfg() is None

def test_train_setup(mtpdb):
    """Tests the mtp training setup.
    """
    #test make_train_cfg
    #first build the database directory.
    from matdb.utility import copyonce, _get_reporoot
    from os import path, mkdir, remove
    from matdb.atoms import Atoms

    seed_root = path.join(mtpdb.root, "seed")
    mkdir(seed_root)
    templates = path.join(_get_reporoot(), "tests", "mtp", "training")
    for i in range(1,11):
        target = path.join(seed_root, "vasp.{0}".format(i))
        source = path.join(templates, "POSCAR{0}".format(i))
        copyonce(source, target)    
    
    mtpfit = mtpdb.trainers.fits['CoWV_mtp'].sequences['CoWV_mtp'].steps['mtp']
    cntrl_root = mtpdb.root
    db_root = path.join(cntrl_root, "Manual", "test.manual")
    mtpdb.setup()

    
    files = ["OUTCAR{}", "CONTCAR{}"]
    for i in range(1,11):
        target = path.join(db_root, "vasp.{0}".format(i), "S1.1")
        for f in files:
            copyonce(path.join(templates, f.format(i)), path.join(target, f.format('')))
    mtpdb.extract()
    mtpfit._make_train_cfg(1)
    assert path.isfile(path.join(mtpfit.root, "train.cfg"))

    new_configs = []
    for i in range(1,11):
        source = path.join(templates, "POSCAR{0}".format(i))
        new_configs.append(Atoms(source))

    mtpfit.active.add_configs(new_configs, 2)
    mtpfit.active.setup()
    act_root = path.join(mtpdb.root, "Active", "active.CoWV_mtp")
    files = ["OUTCAR{}", "CONTCAR{}"]
    for i in range(1,11):
        target = path.join(act_root, "Ac.{0}".format(i))
        for f in files:
            copyonce(path.join(templates, f.format(i)), path.join(target, f.format('')))

    mtpfit.active.last_iteration = None
    mtpfit._make_train_cfg(2)
    assert path.isfile(path.join(mtpfit.root, "train.cfg"))

    mtpfit.active.last_iteration = None
    remove(mtpfit.active.iter_file)
    with pytest.raises(IOError):
        mtpfit._make_train_cfg(2)

def test_templates(mtpdb):
    """Tests the creation of the execution templates.
    """

    mtpfit = mtpdb.trainers.fits['CoWV_mtp'].sequences['CoWV_mtp'].steps['mtp']
    #train template
    template = ("mpirun --allow-run-as-root -n 1 mlp train pot.mtp train.cfg > training.txt",  
                "mpirun -n 72 mlp train pot.mtp train.cfg > training.txt")

    assert mtpfit._train_template() in template

    mtpfit.use_mpi = False
    mtpfit.train_args = {"curr-pot-name":"name1", "valid-cfgs": "name2.cfg",
                         "bfgs-conv-tol":0.001}

    template = "mlp train pot.mtp train.cfg --bfgs-conv-tol=0.001 > training.txt"
    assert mtpfit._train_template() == template
    
    #calc-grade template
    template = "mlp calc-grade pot.mtp train.cfg train.cfg temp1.cfg" 
    assert template in mtpfit._calc_grade_template()

    mtpfit.grade_args = {"force-weight":10, "mvs-filename":"name1"}

    template_parts = ["mlp calc-grade pot.mtp train.cfg train.cfg temp1.cfg",
                      "--force-weight=10"]
    mtp_out = mtpfit._calc_grade_template()
    for part in template_parts:
        assert part in mtp_out

    mtpfit.use_mpi = True
    #relax template
    template_parts = ["mpirun", "mlp relax relax.ini",
                      "--cfg-filename=to-relax.cfg", "--save-relaxed=relaxed.cfg",
                      "--log=relax_log.txt", "--save-unrelaxed=unrelaxed.cfg"]
    template_alternative_parts = ["-n 72", "-n 1"]
    mtp_out = mtpfit._relax_template()
    for part in template_parts:
        assert part in mtp_out
    assert template_alternative_parts[0] in mtp_out or template_alternative_parts[1] in mtp_out

    mtpfit.use_mpi = False
    mtpfit.relax_args = {"log": "name1", "bfgs-wolfe_c1": True, "max-step": 10}
    template_parts = ["mlp relax relax.ini", "--cfg-filename=to-relax.cfg",
                      "--save-relaxed=relaxed.cfg", "--log=relax_log.txt",
                      "--save-unrelaxed=unrelaxed.cfg", "--max-step=10",
                      "--bfgs-wolfe_c1"]
    mtp_out = mtpfit._relax_template()
    for part in template_parts:
        assert part in mtp_out

    #select step
    template_parts = ["mlp select-add pot.mtp train.cfg candidate.cfg new_training.cfg",
                      "--force-weight=10"]
    mtpfit.select_args = {"mvs-filename":"name1", "force-weight":10}
    mtp_out = mtpfit._select_template()
    for part in template_parts:
        assert part in mtp_out

def test_update_split(mtpdb):
    """Tests the updating of the split params.
    """
    mtpfit = mtpdb.trainers.fits['CoWV_mtp'].sequences['CoWV_mtp'].steps['mtp']
    mtpfit.split = None
    mtpfit._update_split_params()
    assert mtpfit.params["split"] == 1

def test_status(mtpdb):
    """Tests the status function.
    """

    mtpfit = mtpdb.trainers.fits['CoWV_mtp'].sequences['CoWV_mtp'].steps['mtp']
    mtpfit.status()

    result = mtpfit.status(printed=False)

    assert not result["trained"]
    assert not result["jobfile"] 

def test_command_functions(mtpdb):
    """All the commands are iterative, so we'll have to test them one
    after the other.
    """

    #first build the database directory and the initial database of
    #structures.
    from matdb.utility import copyonce, _get_reporoot, touch
    from os import path, mkdir, remove, rename
    from matdb.atoms import Atoms

    seed_root = path.join(mtpdb.root, "seed")
    mkdir(seed_root)
    templates = path.join(_get_reporoot(), "tests", "mtp", "training")
    for i in range(1,11):
        target = path.join(seed_root, "vasp.{0}".format(i))
        source = path.join(templates, "POSCAR{0}".format(i))
        copyonce(source, target)    
    
    mtpfit = mtpdb.trainers.fits['CoWV_mtp'].sequences['CoWV_mtp'].steps['mtp']
    cntrl_root = mtpdb.root
    db_root = path.join(cntrl_root, "Manual", "test.manual")
    mtpdb.setup()

    files = ["OUTCAR{}", "CONTCAR{}"]
    for i in range(1,11):
        target = path.join(db_root, "vasp.{0}".format(i), "S1.1")
        for f in files:
            copyonce(path.join(templates, f.format(i)), path.join(target, f.format('')))
    mtpdb.extract()

    touch(path.join(mtpfit.root, "new_training.cfg"))
    touch(path.join(mtpfit.root, "relaxed.cfg"))

    # With the initial database setup we can now run the mtp commands.

    # First test the initial training setup script
    cmd_template = mtpfit.command()
    target = path.join(mtpfit.root, "status.txt")
    bc = path.join(mtpfit.root, "status.txt_train")
    copyonce(target,bc)
    assert path.isfile(target)

    with open(target, "r") as f:
        line = f.read()

    assert line.strip() == "relax_setup 1 0"
    assert path.isfile(path.join(mtpfit.root, "relax.ini"))
    assert path.isfile(path.join(mtpfit.root, "pot.mtp"))
    assert cmd_template == mtpfit._train_template()

    # Now we setup for the test of the relaxation_setup
    copyonce(path.join(mtpfit.root, "pot.mtp"), path.join(mtpfit.root, "Trained.mtp_"))
    cmd_template = mtpfit.command()

    assert "matdb_mtp_to_relax.py" in cmd_template
    with open(target, "r") as f:
        line = f.read()
    assert line.strip() == "relax 1 0"

    rename(bc, target)
    copyonce(target,bc)
    copyonce(path.join(mtpfit.root, "pot.mtp"), path.join(mtpfit.root, "Trained.mtp_"))
    touch(path.join(mtpfit.root, "unrelaxed.cfg"))
    mtpfit.use_unrelaxed = True
    cmd_template = mtpfit.command()

    assert cmd_template == mtpfit._relax_template()
    with open(target, "r") as f:
        line = f.read()
    assert line.strip() == "select 1 0"

    mtpfit.use_unrelaxed = False
    rename(bc, target)
    copyonce(path.join(mtpfit.root, "pot.mtp"), path.join(mtpfit.root, "Trained.mtp_"))
    touch(path.join(mtpfit.root, "candidate.cfg"))
    cmd_template = mtpfit.command()
    assert cmd_template == mtpfit._relax_template()
    with open(target, "r") as f:
        line = f.read()
    assert line.strip() == "select 1 0"    

    # Now we can test the select step
    for i in range(72):
        touch(path.join(mtpfit.root, "candidate.cfg_{0}".format(i)))

    cmd_template = mtpfit.command()
    assert path.isfile(path.join(mtpfit.root, "candidate.cfg"))
    with open(target, "r") as f:
        line = f.read()
    assert line.strip() == "add 1 0"    

<<<<<<< HEAD
=======
#This test doesn't work because something is wrong with the jinja template import
#@pytest.mark.skip()
>>>>>>> 3d147ab8
def test_command_functions2(mtpdb):
    # Finally we test the add step
    from matdb.utility import copyonce, _get_reporoot, touch
    from os import path, mkdir, remove, rename
    from matdb.atoms import Atoms

    mtpfit = mtpdb.trainers.fits['CoWV_mtp'].sequences['CoWV_mtp'].steps['mtp']
    target = path.join(mtpfit.root, "status.txt")
    with open(target, "w+") as f:
        f.write("add 1 0")
    touch(path.join(mtpfit.root, "relaxed.cfg"))
    touch(path.join(mtpfit.root, "new_training.cfg"))
    cmd_template = mtpfit.command()
    assert cmd_template == ''

    #import pdb; pdb.set_trace()

    assert len(mtpfit.active.last_iteration) == 10
    assert path.isfile(path.join(mtpfit.root, "relaxed.cfg_iter_1"))
    assert path.isfile(path.join(mtpfit.root, "new_training.cfg_iter_1"))
    
    templates = path.join(_get_reporoot(), "tests", "mtp", "training")
    act_root = path.join(mtpdb.root, "Active", "active.CoWV_mtp")
    files = ["OUTCAR{}", "CONTCAR{}"]
    for i in range(1,11):
        target = path.join(act_root, "Ac.{0}".format(i))
        for f in files:
            copyonce(path.join(templates, f.format(i)), path.join(target, f.format('')))

    target = path.join(mtpfit.root, "status.txt")
    with open(target, "r") as f:
        line = f.read()
    assert line.strip() == "done 1 0 10"    
    cmd_template = mtpfit.command()
<<<<<<< HEAD
=======
    import pdb; pdb.set_trace()
>>>>>>> 3d147ab8
    assert cmd_template == mtpfit._train_template()<|MERGE_RESOLUTION|>--- conflicted
+++ resolved
@@ -531,11 +531,6 @@
         line = f.read()
     assert line.strip() == "add 1 0"    
 
-<<<<<<< HEAD
-=======
-#This test doesn't work because something is wrong with the jinja template import
-#@pytest.mark.skip()
->>>>>>> 3d147ab8
 def test_command_functions2(mtpdb):
     # Finally we test the add step
     from matdb.utility import copyonce, _get_reporoot, touch
@@ -570,8 +565,4 @@
         line = f.read()
     assert line.strip() == "done 1 0 10"    
     cmd_template = mtpfit.command()
-<<<<<<< HEAD
-=======
-    import pdb; pdb.set_trace()
->>>>>>> 3d147ab8
     assert cmd_template == mtpfit._train_template()