# Revision History for `matdb`

<<<<<<< HEAD
## Revision 1.1.2

- Removed assignments to empty dicts from the function definitions as
  mention in Issue [#56](/../../issues/56).
- Added a warning when a database group being requested hasn't been
  implemented yet.
- Implemented the Prototypes database group.
- Added an exception for when the VASP executable can't be found when
  trying to determine the VASP version.
=======
## Revision 1.1.3
- Changed the VASP calculator to use a series of POTCARs stored in the
  POTCARS dir.

## Revision 1.1.2
- Fixed the MTP method so that it correctly constructs the train.cfg
  file.
- Added the `Simple` database to the repo for when configurations need
  to be calculated without additional configurations being generated.
- Changed the VASP calculator to use a local instead of a global POTCAR.
- Fixed MTP method so that the POSCAR's get the zeros put back in
  after a calculation.
- Added new slurm template.
- Fixed more issues in the mtp commands.
- Implemented a re-write of the POTCAR by the mtp method that the ASE
  read can get the species from the title.
- Debugged Active Group setup.
>>>>>>> da9511db

## Revision 1.1.1

- Added the controll directory to the calling interface for the
  creation of calculators in the `Atoms` object.
- Added an check for `SinglePointCalculator` when reading the atoms
  from hdf5 files (we don't over-write the `ase`
  `SinglePointCalculator` so it dosen't have a `to_dict` method that
  would save the required fields so instead we just skip the
  calculator setup).
- Removed the folder argument from the calculators `to_dict` method
  since it isn't needed/used.
- Fixed `datetime` import in `matdb/database/__init__.py`.
- Removed duplicate `ran_seed` assignment in the database
  `Controller`.
- Fixed the Vasp calculator so that the `environ` variable get set in
  the `__init__` function.
- Fixed bugs in the atoms reading and writing routines.
- Added the Vasp version to the vasp stub.
- Moved `save_dict_to_h5` from matdb/utility.py to matdb/io.py.
- Fixed minor typos and bugs in the Vasp calculator.
- Removed duplicate `todict` method from the `Quip` calculotar.
- Added entry to kwargs dict of `to_dict` method of the `aflux`
  calculator.
- Fixed some minor typos in the `database` classes.
- Fixed the last bugs in the required packages script, include
  removing 'argparse' and 'setuptools' from the package list since
  'pip freeze' dosen't list them.
- Added an exception that gets printed if the 'Quip' calculator can't
  be loaded. This try and except fixes import errors if the caculator
  subpackage.
- Fixed bugs in the enumerated database introduced by updates to
  `phenum`.
- Fixed hashing problem in enumerated database.
- Added `pre_comp_atoms.h5` to creation of folders in the group
  class. It's removed after extraction has been completed.

## Revision 1.1.0

- The database finalize method has been implemented as described in
  Issue [#31](/../../issues/31).
- Rename the cleanup methods to extract and created a new cleanup
  method on the calculators that performs the desired level of cleanup
  as described in Issue [#35](/../../issues/35).

## Revision 1.0.9

- Fixed the bug reported in Issue [#33](/../../issues/33).
- Fixed atoms object after format change to calculators.
- Added progress bars to the database setup and cleanup methods as
  suggested in Issue [#26](/../../issues/26).
- Added the hash methods to group, database, and controller as well as
  the verify_hash method to the controller as described in Issue
  [#30](/../../issues/30).
- Added the time stamp to the second line of the uuid files. Also
  fixed some errors with the overwriting of objects in the group
  settings in which the new uuid for the new objects wasn't getting
  saved to file. This resolves Issue [#37](/../../issues/37).
- Implemented the `to_dict` method on the calculators as described in
  Issue [#29](/../../issues/29).
- Added the `contr_dir` to store tho controller directory for the
  calculators. This will be needed to implement Issue
  [#21](/../../issues/21).
- Implemented the creation of the `POTCAR` like file in the
  calculators instead of the `controller` as described in Issue
  [#21](/../../issues/21).
- Implemented the bug fix described in Issue [#22](/../../issues/22)
  so that `xc` only needs to be set in one place for the `vasp`
  calculator.
- Implemented dependency version checking and storing on matdb.

## Revision 1.0.8

- Moved all database specific functions from `matdb.utility` to
  `matdb.database.utility`.
- Removed the `split` method for the `legacy` database and `Database`
  classes and made a universal `split` function in
  `matdb.database.utility`.
- Moved the classes contained in `matdb.database.controller.py` and
  `matdb.database.basic.py` to `matdb.database.__init__.py`, and fixed
  relative imports.
- Switched random seeds to be universal when defined in controller.
- All calculators now take a random seed.

## Revision 1.0.7

- Added CFG support to `matdb.io` and increased unit test coverage.
- Adjusted dependencies list for `setup.py`.

## Major Revision 1.0

Includes a major, API-breaking refactor of the database handling for
`matdb`. We refactored the generation to include a recursive group
structure for handling multiple seeds, chained groups, and parameter
grids. Some features of the major revision are:

- Recursive group structure allows for parameter grids.
- Chaining of groups via a new `rset` property.
- Groups can define a set of training configurations.
- Scientific reproducibility enforced by having deterministic outcomes
  for a fixed set of input parameters to groups.
- `uuid`-based identifiers for all databases, groups and atoms
  objects.
- HDF5-based serialization for storage of configurations and
  calculator results.
- Hybrid support for ASE and quippy `Atoms` objects.
- Asynchronous calculator support for basic ASE calculators.

## Revision 0.0.7

- Implented the functions needed to indentify the seed configurations
  for seeded databases.
- Implemented the full Enumerated database for the new workflow.
- Added new functions to the `matdb/database/basic.py` `Group` class
  that allow the parameters passed to the function as part of a
  parameter grid to be saved to a json file in the folder in which the
  group with those parameters will be executed. Also added a function
  that allows the saved parameters to be read back in.
- Enabled looping over the parameters in the Parameter Grid in
  `matdb/database/basic.py`.
- Renamed the databases to be groups and the `matdb/database/basic.py`
  `Database` class to be `Group`.
- Renamed the classes in `matdb/database/controller.py`,
  changed`DatabaseSequence` to just `Sequence` and removed `SequenceRepeater`.
- Added the new subroutiens (`flatten_dict`,`special_values`,`special_functions`,
  `slicer`, `is_number` and `_py_exectue`) to `matdb/utilit.py` that are needed
  for the refactor.
- Implemented the ParametrGrid class in `matdb/database/controller.py`.
- Added struct_enum.out files for the gss search for `fcc`, `bcc`,
  `sc`, and `hcp` structures.

## Revision 0.0.6

- Replaced self.collections with self.seeded in `matdb/database/controller.py`.
- Assigned self.steps to the Sequence database.
- Added `support/matdb_sbatch.py` for the unit testing stub for sbatch.
- Added `matdb/querries.py` so that the different environments, i.e.,
  sbatch and Tracy, can be handled appropriately.
- Set the `self._bands` attribute in the phonon database.
- Added `EnumDatabase` for generating enumerated runs.
- Added `lattice.in` template for phenum's use.
- Fixed the `fileformat` in `matdb/kpoints.py` to be `vasp-ase` to
  match materialscloud server update.
- Changed `matdb/plotting/potentials.py` so that if the
  `atoms.config_type` attribute does not exist it doesn't throw
  errors.

## Revision 0.0.5

- Added `DynamicDatabase` for generating MD runs.

## Revision 0.0.4

- Debugged modulation of phonon database (using specified amplitudes).
- The inference of amplitudes is still not coded (is present in a prototyping notebook).

## Revision 0.0.3

- Debugged the modulation sub-config generation.
- Debugged the phonon amplitude calibration.
- Added status messages for database DFT execution progress.
- Debugged job array submission.
- Added several new statements to prevent re-building of setup and cleanup phases in
  databases that are already finished.

## Revision 0.0.2

- Added support for job file submission.
- Added execution and cleanup to the builder script interface (not debugged yet).

## Revision 0.0.1

- Added the script for interacting with database controller.<|MERGE_RESOLUTION|>--- conflicted
+++ resolved
@@ -1,8 +1,6 @@
 # Revision History for `matdb`
 
-<<<<<<< HEAD
-## Revision 1.1.2
-
+## Revision 1.1.4
 - Removed assignments to empty dicts from the function definitions as
   mention in Issue [#56](/../../issues/56).
 - Added a warning when a database group being requested hasn't been
@@ -10,7 +8,7 @@
 - Implemented the Prototypes database group.
 - Added an exception for when the VASP executable can't be found when
   trying to determine the VASP version.
-=======
+
 ## Revision 1.1.3
 - Changed the VASP calculator to use a series of POTCARs stored in the
   POTCARS dir.
@@ -28,7 +26,6 @@
 - Implemented a re-write of the POTCAR by the mtp method that the ASE
   read can get the species from the title.
 - Debugged Active Group setup.
->>>>>>> da9511db
 
 ## Revision 1.1.1
 
